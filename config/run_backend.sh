# run mongo
<<<<<<< HEAD

#service mongod restart
mongod
=======
echo 'QUANTAXIS BACKEND BASH'
>>>>>>> 2b57169d
<|MERGE_RESOLUTION|>--- conflicted
+++ resolved
@@ -1,8 +1,5 @@
 # run mongo
-<<<<<<< HEAD
+echo 'QUANTAXIS BACKEND BASH'
+mongod
 
-#service mongod restart
-mongod
-=======
-echo 'QUANTAXIS BACKEND BASH'
->>>>>>> 2b57169d
+
