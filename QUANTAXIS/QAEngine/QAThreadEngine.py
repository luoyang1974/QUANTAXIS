# coding:utf-8

# The MIT License (MIT)
#
# Copyright (c) 2016-2018 yutiansut/QUANTAXIS
#
# Permission is hereby granted, free of charge, to any person obtaining a copy
# of this software and associated documentation files (the "Software"), to deal
# in the Software without restriction, including without limitation the rights
# to use, copy, modify, merge, publish, distribute, sublicense, and/or sell
# copies of the Software, and to permit persons to whom the Software is
# furnished to do so, subject to the following conditions:
#
# The above copyright notice and this permission notice shall be included in all
# copies or substantial portions of the Software.
#
# THE SOFTWARE IS PROVIDED "AS IS", WITHOUT WARRANTY OF ANY KIND, EXPRESS OR
# IMPLIED, INCLUDING BUT NOT LIMITED TO THE WARRANTIES OF MERCHANTABILITY,
# FITNESS FOR A PARTICULAR PURPOSE AND NONINFRINGEMENT. IN NO EVENT SHALL THE
# AUTHORS OR COPYRIGHT HOLDERS BE LIABLE FOR ANY CLAIM, DAMAGES OR OTHER
# LIABILITY, WHETHER IN AN ACTION OF CONTRACT, TORT OR OTHERWISE, ARISING FROM,
# OUT OF OR IN CONNECTION WITH THE SOFTWARE OR THE USE OR OTHER DEALINGS IN THE
# SOFTWARE.

import datetime
import threading
import time
from queue import Queue

from QUANTAXIS.QAEngine.QATask import QA_Task
from QUANTAXIS.QAUtil import QA_util_log_info, QA_util_random_with_topic


"""标准化的QUANATAXIS事件分发,可以快速引入和复用
每个事件需要携带一个方法,并且是需要立即被执行的时间才能使用这个事件方法"""


class QA_Thread(threading.Thread):
    '''
        '这是一个随意新建线程的生产者消费者模型'
        其实有个队列， 队列中保存的是 QA_Task 对象 ， callback 很重要，指定任务的时候可以绑定 函数执行
        QA_Engine 继承这个类。
    '''

    def __init__(self, queue=None, name=None):
        threading.Thread.__init__(self)
        self.queue = Queue() if queue is None else queue
        self.thread_stop = False
        self.__flag = threading.Event()     # 用于暂停线程的标识
        self.__flag.set()       # 设置为True
        self.__running = threading.Event()      # 用于停止线程的标识
        self.__running.set()      # 将running设置为True
        self.name = QA_util_random_with_topic(topic='QA_Thread', lens=3) if name is None else name
        self.idle = False

    def __repr__(self):
        return '<QA_Thread{}  id={}>'.format(self.name, id(self))

    def run(self):
        while self.__running.isSet():
            self.__flag.wait()
            while not self.thread_stop:
                '这是一个阻塞的队列,避免出现消息的遗漏'
                try:
                    if self.queue.empty() is False:
                        _task = self.queue.get()  # 接收消息
                        assert isinstance(_task, QA_Task)
                        if _task.worker != None:

                            _task.do()

                            self.queue.task_done()  # 完成一个任务
                        else:
                            pass
                    else:
                        self.idle = True

                        # Mac book下风扇狂转，如果sleep cpu 占用率回下降
                        # time.sleep(0.01)
                except Exception as e:
                    pass

    def pause(self):
        self.__flag.clear()

    def resume(self):
        self.__flag.set()    # 设置为True, 让线程停止阻塞

    def stop(self):
        # self.__flag.set()       # 将线程从暂停状态恢复, 如何已经暂停的话
        self.__running.clear()
        self.thread_stop = True        # 设置为False

    def __start(self):
        self.queue.start()

    def put(self, task):
        self.queue.put(task)

    def put_nowait(self, task):
        self.queue.put_nowait(task)

    def get(self, task):
        return self.get(task)

    def get_nowait(self, task):
        return self.get_nowait(task)

    def qsize(self):
        return self.queue.qsize()


class QA_Engine(QA_Thread):
    '''
        QA_Thread的区别是，
        QA_Thread 只是单纯一个线程，里面有个队列执行 QA_Task 的do 方法

        QA_Engine 有 kernels_dict词典，可以指定 {名字：QA_Thread}，
        QA_Engine自己有一个线程可以 遍历kernels_dict中QA_Thread 中的多个线程去执行

        kernel 已更正(之前误写成kernal) @2018/05/28
    '''
    def __init__(self, queue=None, *args, **kwargs):
        super().__init__(queue=queue, name='QA_Engine')
        self.kernels_dict = {}
        self.__flag = threading.Event()     # 用于暂停线程的标识
        self.__flag.set()       # 设置为True
        self.__running = threading.Event()      # 用于停止线程的标识
        self.__running.set()      # 将running设置为True

    def __repr__(self):
        return ' <QA_ENGINE with {} kernels>'.format(list(self.kernels_dict.keys()))

    @property
    def kernel_num(self):
        return len(self.kernels_dict.keys())

    def create_kernel(self, name):
        # ENGINE线程创建一个事件线程
        self.kernels_dict[name] = QA_Thread(name=name)

    def register_kernel(self, name, kernel):
        if name not in self.kernels_dict.keys():
            self.kernels_dict[name] = kernel

    def start_kernel(self, name):
        self.kernels_dict[name].start()

    def stop_kernel(self, name):
        self.kernels_dict[name].stop()
        del self.kernels_dict[name]

    def run_job(self, task):
        '''
        把QA_Task 放到 kerneals_dict 词典中的task.engine 名字， 对应的 QA_Thread中的队列中，
        :param task:  type str 字符串
        :return: None
        '''
<<<<<<< HEAD
        # 🛠todo 建议把 engine 变量名字 改成  engine_in_kerneals_dict_name, 便于理解
        self.kernals_dict[task.engine].put(task)
=======
        # todo 建议把 engine 变量名字 改成  engine_in_kerneals_dict_name, 便于理解
        self.kernels_dict[task.engine].put(task)
>>>>>>> d64cd5ec

    def stop_all(self):
        for item in self.kernels_dict.values():
            item.stop()
        self.kernels_dict = {}

    def stop(self):
        # self.__flag.set()       # 将线程从暂停状态恢复, 如何已经暂停的话
        self.__running.clear()
        self.thread_stop = True

    def pause(self):
        self.__flag.clear()

    def resume(self):
        self.__flag.set()    # 设置为True, 让线程停止阻塞

    def run(self):
        while self.__running.isSet():
            self.__flag.wait()
            while not self.thread_stop:
                '这是一个阻塞的队列,避免出现消息的遗漏'
                try:
                    if self.queue.empty() is False:
                        _task = self.queue.get()  # 接收消息
                        #print("queue left %d"%self.queue.qsize())
                        assert isinstance(_task, QA_Task)
                        #print(_task)

<<<<<<< HEAD
                        # 🛠todo 建议把 engine 变量名字 改成  engine_in_kerneals_dict_name, 便于理解
                        if _task.engine is None:  # _task.engine 是字符串，对于的是 kernals_dict 中的 线程对象
=======
                        # todo 建议把 engine 变量名字 改成  engine_in_kerneals_dict_name, 便于理解
                        if _task.engine is None:  # _task.engine 是字符串，对于的是 kernels_dict 中的 线程对象
>>>>>>> d64cd5ec
                            # 如果不指定线程 就在ENGINE线程中运行
                            _task.do()
                            self.queue.task_done()
                        else:
                            # 把当前任务，用_task.engin名字对应的  kernels_dict 线程去执行
                            self.run_job(_task)
                            self.queue.task_done()
                    else:
                        self.idle = True

                    #Mac book下风扇狂转，如果sleep cpu 占用率回下降
                    #time.sleep(0.01)

                except Exception as e:
                    raise e
                    # self.run()

    def clear(self):
        res = True
        for item in self.kernels_dict.values():
            if not item.queue.empty():
                res = False
            if not item.idle:
                res = False

            item.queue.join()
        if not self.queue.empty():
            res = False

        return res

    def join(self):
        for item in self.kernels_dict.values():
            item.queue.join()
        self.queue.join()


if __name__ == '__main__':
    import queue
    q = queue.Queue()<|MERGE_RESOLUTION|>--- conflicted
+++ resolved
@@ -74,9 +74,6 @@
                             pass
                     else:
                         self.idle = True
-
-                        # Mac book下风扇狂转，如果sleep cpu 占用率回下降
-                        # time.sleep(0.01)
                 except Exception as e:
                     pass
 
@@ -115,40 +112,38 @@
         QA_Thread的区别是，
         QA_Thread 只是单纯一个线程，里面有个队列执行 QA_Task 的do 方法
 
-        QA_Engine 有 kernels_dict词典，可以指定 {名字：QA_Thread}，
-        QA_Engine自己有一个线程可以 遍历kernels_dict中QA_Thread 中的多个线程去执行
-
-        kernel 已更正(之前误写成kernal) @2018/05/28
+        QA_Engine 有 kernals_dict词典，可以指定 {名字：QA_Thread}，
+        QA_Engine自己有一个线程可以 遍历kernals_dict中QA_Thread 中的多个线程去执行
     '''
     def __init__(self, queue=None, *args, **kwargs):
         super().__init__(queue=queue, name='QA_Engine')
-        self.kernels_dict = {}
+        self.kernals_dict = {}
         self.__flag = threading.Event()     # 用于暂停线程的标识
         self.__flag.set()       # 设置为True
         self.__running = threading.Event()      # 用于停止线程的标识
         self.__running.set()      # 将running设置为True
 
     def __repr__(self):
-        return ' <QA_ENGINE with {} kernels>'.format(list(self.kernels_dict.keys()))
+        return ' <QA_ENGINE with {} kernals>'.format(list(self.kernals_dict.keys()))
 
     @property
     def kernel_num(self):
-        return len(self.kernels_dict.keys())
-
-    def create_kernel(self, name):
+        return len(self.kernals_dict.keys())
+
+    def create_kernal(self, name):
         # ENGINE线程创建一个事件线程
-        self.kernels_dict[name] = QA_Thread(name=name)
-
-    def register_kernel(self, name, kernel):
-        if name not in self.kernels_dict.keys():
-            self.kernels_dict[name] = kernel
-
-    def start_kernel(self, name):
-        self.kernels_dict[name].start()
-
-    def stop_kernel(self, name):
-        self.kernels_dict[name].stop()
-        del self.kernels_dict[name]
+        self.kernals_dict[name] = QA_Thread(name=name)
+
+    def register_kernal(self, name, kernal):
+        if name not in self.kernals_dict.keys():
+            self.kernals_dict[name] = kernal
+
+    def start_kernal(self, name):
+        self.kernals_dict[name].start()
+
+    def stop_kernal(self, name):
+        self.kernals_dict[name].stop()
+        del self.kernals_dict[name]
 
     def run_job(self, task):
         '''
@@ -156,18 +151,13 @@
         :param task:  type str 字符串
         :return: None
         '''
-<<<<<<< HEAD
-        # 🛠todo 建议把 engine 变量名字 改成  engine_in_kerneals_dict_name, 便于理解
+        # todo 建议把 engine 变量名字 改成  engine_in_kerneals_dict_name, 便于理解
         self.kernals_dict[task.engine].put(task)
-=======
-        # todo 建议把 engine 变量名字 改成  engine_in_kerneals_dict_name, 便于理解
-        self.kernels_dict[task.engine].put(task)
->>>>>>> d64cd5ec
 
     def stop_all(self):
-        for item in self.kernels_dict.values():
+        for item in self.kernals_dict.values():
             item.stop()
-        self.kernels_dict = {}
+        self.kernals_dict = {}
 
     def stop(self):
         # self.__flag.set()       # 将线程从暂停状态恢复, 如何已经暂停的话
@@ -192,33 +182,24 @@
                         assert isinstance(_task, QA_Task)
                         #print(_task)
 
-<<<<<<< HEAD
-                        # 🛠todo 建议把 engine 变量名字 改成  engine_in_kerneals_dict_name, 便于理解
+                        # todo 建议把 engine 变量名字 改成  engine_in_kerneals_dict_name, 便于理解
                         if _task.engine is None:  # _task.engine 是字符串，对于的是 kernals_dict 中的 线程对象
-=======
-                        # todo 建议把 engine 变量名字 改成  engine_in_kerneals_dict_name, 便于理解
-                        if _task.engine is None:  # _task.engine 是字符串，对于的是 kernels_dict 中的 线程对象
->>>>>>> d64cd5ec
                             # 如果不指定线程 就在ENGINE线程中运行
                             _task.do()
                             self.queue.task_done()
                         else:
-                            # 把当前任务，用_task.engin名字对应的  kernels_dict 线程去执行
+                            # 把当前任务，用_task.engin名字对应的  kernals_dict 线程去执行
                             self.run_job(_task)
                             self.queue.task_done()
                     else:
                         self.idle = True
-
-                    #Mac book下风扇狂转，如果sleep cpu 占用率回下降
-                    #time.sleep(0.01)
-
                 except Exception as e:
                     raise e
                     # self.run()
 
     def clear(self):
         res = True
-        for item in self.kernels_dict.values():
+        for item in self.kernals_dict.values():
             if not item.queue.empty():
                 res = False
             if not item.idle:
@@ -231,7 +212,7 @@
         return res
 
     def join(self):
-        for item in self.kernels_dict.values():
+        for item in self.kernals_dict.values():
             item.queue.join()
         self.queue.join()
 
