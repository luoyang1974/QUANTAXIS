--- conflicted
+++ resolved
@@ -156,13 +156,11 @@
         :param task:  type str 字符串
         :return: None
         '''
-<<<<<<< HEAD
+
         # 🛠todo 建议把 engine 变量名字 改成  engine_in_kerneals_dict_name, 便于理解
-        self.kernals_dict[task.engine].put(task)
-=======
-        # todo 建议把 engine 变量名字 改成  engine_in_kerneals_dict_name, 便于理解
+
         self.kernels_dict[task.engine].put(task)
->>>>>>> 1461e60a
+
 
     def stop_all(self):
         for item in self.kernels_dict.values():
@@ -192,13 +190,10 @@
                         assert isinstance(_task, QA_Task)
                         #print(_task)
 
-<<<<<<< HEAD
-                        # 🛠todo 建议把 engine 变量名字 改成  engine_in_kerneals_dict_name, 便于理解
+
+                        # 🛠todo 建议把 engine 变量名字 改成  engine_in_kernels_dict_name, 便于理解
                         if _task.engine is None:  # _task.engine 是字符串，对于的是 kernals_dict 中的 线程对象
-=======
-                        # todo 建议把 engine 变量名字 改成  engine_in_kerneals_dict_name, 便于理解
-                        if _task.engine is None:  # _task.engine 是字符串，对于的是 kernels_dict 中的 线程对象
->>>>>>> 1461e60a
+
                             # 如果不指定线程 就在ENGINE线程中运行
                             _task.do()
                             self.queue.task_done()
