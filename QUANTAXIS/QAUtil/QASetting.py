--- conflicted
+++ resolved
@@ -48,13 +48,8 @@
 
     def __init__(self, uri=None):
         self.lock = Lock()
-<<<<<<< HEAD
-        self.mongo_uri = uri or self.get_config() or self.env_config(
-        ) or DEFAULT_DB_URI
-        
-=======
+
         self.mongo_uri = uri or self.get_mongo()
->>>>>>> ee20b930
         self.username = None
         self.password = None
 
@@ -97,27 +92,12 @@
             [type] -- [description]
         """
 
-<<<<<<< HEAD
-        config = configparser.ConfigParser()
-        if os.path.exists(CONFIGFILE_PATH):
-            self.lock.acquire()
-            config.read(CONFIGFILE_PATH)
-            self.lock.release()
-            return self.get_or_set_section(
-                config,
-                section,
-                option,
-                default_value
-            )
-
-        else:
-=======
+
         res = self.client.quantaxis.usersetting.find_one({'section': section})
         if res:
             return res.get(option, default_value)
         else:
             self.set_config(section, option, default_value)
->>>>>>> ee20b930
             return default_value
 
     def set_config(
