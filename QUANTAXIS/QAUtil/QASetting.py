# coding:utf-8
#
# The MIT License (MIT)
#
# Copyright (c) 2016-2018 yutiansut/QUANTAXIS
#
# Permission is hereby granted, free of charge, to any person obtaining a copy
# of this software and associated documentation files (the "Software"), to deal
# in the Software without restriction, including without limitation the rights
# to use, copy, modify, merge, publish, distribute, sublicense, and/or sell
# copies of the Software, and to permit persons to whom the Software is
# furnished to do so, subject to the following conditions:
#
# The above copyright notice and this permission notice shall be included in all
# copies or substantial portions of the Software.
#
# THE SOFTWARE IS PROVIDED "AS IS", WITHOUT WARRANTY OF ANY KIND, EXPRESS OR
# IMPLIED, INCLUDING BUT NOT LIMITED TO THE WARRANTIES OF MERCHANTABILITY,
# FITNESS FOR A PARTICULAR PURPOSE AND NONINFRINGEMENT. IN NO EVENT SHALL THE
# AUTHORS OR COPYRIGHT HOLDERS BE LIABLE FOR ANY CLAIM, DAMAGES OR OTHER
# LIABILITY, WHETHER IN AN ACTION OF CONTRACT, TORT OR OTHERWISE, ARISING FROM,
# OUT OF OR IN CONNECTION WITH THE SOFTWARE OR THE USE OR OTHER DEALINGS IN THE
# SOFTWARE.

import json
import os
import configparser
from QUANTAXIS.QASU.user import QA_user_sign_in
from QUANTAXIS.QAUtil.QALocalize import qa_path, setting_path
from QUANTAXIS.QAUtil.QASql import QA_util_sql_mongo_setting
from QUANTAXIS.QASU.save_local import qa_path


<<<<<<< HEAD
# quantaxis有一个配置目录存放在 ~/.quantaxis
# 如果配置目录不存在就创建，主要配置都保存在config.json里面
# 貌似yutian已经进行了，文件的创建步骤，他还会创建一个setting的dir
# 需要与yutian讨论具体配置文件的放置位置 author:Will 2018.5.19

DEFAULT_DB_URI = 'mongodb://localhost:27017/quantaxis'
CONFIGFILE_PATH = '{}{}{}'.format(setting_path, os.sep, 'config.ini')

=======

DEFAULT_DB_IP = "127.0.0.1"
DEFAULT_DB_PORT = 27017
>>>>>>> 627653d5

class QA_Setting():
    def __init__(self, uri=None):
        self.mongo_uri = uri or self.get_config() or self.env_config() or DEFAULT_DB_URI
        self.username = None
        self.password = None
<<<<<<< HEAD
        # 加入配置文件地址

    def get_config(self):
        config = configparser.ConfigParser()
        if os.path.exists(CONFIGFILE_PATH):
            config.read(CONFIGFILE_PATH)
            try:
                return config.get('MONGODB', 'uri')
            except configparser.NoSectionError:
                config.add_section('MONGODB')
                config.set('MONGODB', 'uri', DEFAULT_DB_URI)
                return DEFAULT_DB_URI
            except configparser.NoOptionError:
                config.set('MONGODB', 'uri', DEFAULT_DB_URI)
                return DEFAULT_DB_URI
            finally:

                with open(CONFIGFILE_PATH, 'w') as f:
                    config.write(f)
=======

    def home_config(self):
        if os.path.exists(os.path.join(qa_path, 'config.json')):
            with open(os.path.join(qa_path, 'config.json'), 'r') as f:
                try:
                    config = json.load(f)
                except:
                    return None
            return config.get("MONGOURI")
>>>>>>> 627653d5
        else:
            with open(CONFIGFILE_PATH, 'w') as f:
                config.add_section('MONGODB')
                config.set('MONGODB', 'uri', DEFAULT_DB_URI)
                config.write(f)
            return DEFAULT_DB_URI

    def env_config(self):
        return os.environ.get("MONGOURI", None)

    @property
    def client(self):
        return QA_util_sql_mongo_setting(self.mongo_uri)

    def change(self, ip, port):
        self.ip = ip
        self.port = port
        global DATABASE
        DATABASE = self.client
        return self

    def login(self, user_name, password):
        user = QA_user_sign_in(user_name, password, self.client)
        if user is not None:
            self.user_name = user_name
            self.password = password
            self.user = user
            return self.user
        else:
            return False


DATABASE = QA_Setting().client.quantaxis


info_ip_list = [{'ip': '101.227.73.20', 'port': 7709}, {'ip': '101.227.77.254', 'port': 7709}, {'ip': '114.80.63.12', 'port': 7709}, {'ip': '114.80.63.35', 'port': 7709}, {'ip': '115.238.56.198', 'port': 7709}, {'ip': '115.238.90.165', 'port': 7709}, {'ip': '124.160.88.183', 'port': 7709}, {'ip': '60.28.23.80', 'port': 7709}, {'ip': '14.215.128.18', 'port': 7709}, {'ip': '180.153.18.170', 'port': 7709}, {
    'ip': '180.153.18.171', 'port': 7709}, {'ip': '180.153.39.51', 'port': 7709}, {'ip': '202.108.253.130', 'port': 7709}, {'ip': '202.108.253.131', 'port': 7709}, {'ip': '218.108.47.69', 'port': 7709}, {'ip': '218.108.98.244', 'port': 7709}, {'ip': '218.75.126.9', 'port': 7709}, {'ip': '221.231.141.60', 'port': 7709}, {'ip': '59.173.18.140', 'port': 7709}, {'ip': '60.12.136.250', 'port': 7709}]


stock_ip_list = [{'ip': '218.75.126.9', 'port': 7709}, {'ip': '115.238.90.165', 'port': 7709}, {'ip': '124.160.88.183', 'port': 7709}, {'ip': '60.12.136.250', 'port': 7709}, {'ip': '218.108.98.244', 'port': 7709}, {'ip': '218.108.47.69', 'port': 7709}, {'ip': '180.153.39.51', 'port': 7709}, {'ip': '121.14.2.7', 'port': 7709}, {'ip': '60.28.29.69', 'port': 7709}, {'ip': '180.153.18.170', 'port': 7709}, {'ip': '180.153.18.171', 'port': 7709}, {'ip': '180.153.18.17', 'port': 7709}, {
    'ip': '61.135.142.73', 'port': 7709}, {'ip': '115.238.56.198', 'port': 7709}, {'ip': '60.191.117.167', 'port': 7709}, {'ip': 'hq.cjis.cn', 'port': 7709}, {'ip': '59.173.18.69', 'port': 7709}, {'ip': 'sztdx.gtjas.com', 'port': 7709}, {'ip': 'jstdx.gtjas.com', 'port': 7709}, {'ip': 'shtdx.gtjas.com', 'port': 7709}, {'ip': '218.9.148.108', 'port': 7709}, {'ip': '61.153.144.179', 'port': 7709}, {'ip': '61.153.209.138', 'port': 7709}, {'ip': '61.153.209.139', 'port': 7709}, {'ip': 'hq1.daton.com.cn', 'port': 7709}]

future_ip_list = [{'ip': '112.74.214.43', 'port': 7727},
                  {'ip': '59.175.238.38', 'port': 7727},
                  {'ip': '124.74.236.94', 'port': 7721},
                  {'ip': '218.80.248.229', 'port': 7721},
                  {'ip': '124.74.236.94', 'port': 7721},
                  {'ip': '58.246.109.27', 'port': 7721}
                  ]


"""
['121.14.110.210', '119.147.212.76', '113.105.73.86', '119.147.171.211', '119.147.164.57', '119.147.164.58', '61.49.50.180', '61.49.50.181',
'61.135.142.85', '61.135.149.181', '114.80.80.210', '222.73.49.15', '221.194.181.176']
"""<|MERGE_RESOLUTION|>--- conflicted
+++ resolved
@@ -31,7 +31,6 @@
 from QUANTAXIS.QASU.save_local import qa_path
 
 
-<<<<<<< HEAD
 # quantaxis有一个配置目录存放在 ~/.quantaxis
 # 如果配置目录不存在就创建，主要配置都保存在config.json里面
 # 貌似yutian已经进行了，文件的创建步骤，他还会创建一个setting的dir
@@ -40,18 +39,13 @@
 DEFAULT_DB_URI = 'mongodb://localhost:27017/quantaxis'
 CONFIGFILE_PATH = '{}{}{}'.format(setting_path, os.sep, 'config.ini')
 
-=======
-
-DEFAULT_DB_IP = "127.0.0.1"
-DEFAULT_DB_PORT = 27017
->>>>>>> 627653d5
 
 class QA_Setting():
     def __init__(self, uri=None):
         self.mongo_uri = uri or self.get_config() or self.env_config() or DEFAULT_DB_URI
         self.username = None
         self.password = None
-<<<<<<< HEAD
+
         # 加入配置文件地址
 
     def get_config(self):
@@ -71,17 +65,7 @@
 
                 with open(CONFIGFILE_PATH, 'w') as f:
                     config.write(f)
-=======
 
-    def home_config(self):
-        if os.path.exists(os.path.join(qa_path, 'config.json')):
-            with open(os.path.join(qa_path, 'config.json'), 'r') as f:
-                try:
-                    config = json.load(f)
-                except:
-                    return None
-            return config.get("MONGOURI")
->>>>>>> 627653d5
         else:
             with open(CONFIGFILE_PATH, 'w') as f:
                 config.add_section('MONGODB')
