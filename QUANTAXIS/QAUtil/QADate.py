--- conflicted
+++ resolved
@@ -227,7 +227,7 @@
 
 
 def QA_util_tdxtimestamp(time_stamp):
-<<<<<<< HEAD
+
     """
     explanation:
        转换tdx的realtimeQuote数据, [相关地址](https://github.com/rainx/pytdx/issues/187#issuecomment-441270487)
@@ -240,16 +240,7 @@
 
     return:
         int
-=======
-    """转换tdx的realtimeQuote数据
-    https://github.com/rainx/pytdx/issues/187#issuecomment-441270487
-
-    Arguments:
-        timestamp {[type]} -- [description]
-
-    Returns:
-        [type] -- [description]
->>>>>>> ad08b872
+
     """
     if time_stamp is not None:
         time_stamp = str(time_stamp)
