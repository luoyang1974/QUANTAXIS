--- conflicted
+++ resolved
@@ -137,9 +137,13 @@
         for i in range(len(self.index)):
             yield self.data.iloc[i]
 
-<<<<<<< HEAD
+    #🛠todo == 操作比较数据
+    #def __eq__(self, other):
+    #    return self.data == other.data
+
+
     #初始化的时候会重新排序
-    #def __reversed__(self):
+    def __reversed__(self):
         """
         If the __reversed__() method is not provided,
         the reversed() built-in will fall back to using the sequence protocol (__len__() and __getitem__()).
@@ -152,15 +156,7 @@
         self.new(self.data[::-1])
         :return:
         """
-        #return self.reverse()
-
-
-    #def __eq__(self, other):
-    #    return self.data == other.data
-=======
-    def __reversed__(self):
         raise NotImplementedError('QUANTAXIS DATASTRUCT CURRENTLY NOT SUPPORT reversed ACTION')
->>>>>>> 1daee48f
 
     def __add__(self, DataStruct):
         '''
@@ -551,14 +547,8 @@
         temp.__init__(data, dtype, if_fq)
         return temp
 
-<<<<<<< HEAD
-    #def reverse(self):
-        ##顺序相反操作
-    #    return self.new(self.data[::-1])
-=======
-    # def reverse(self):
-    #     return self.new(self.data[::-1])
->>>>>>> 1daee48f
+    def reverse(self):
+        return self.new(self.data[::-1])
 
     def tail(self, lens):
         """返回最后Lens个值的DataStruct
