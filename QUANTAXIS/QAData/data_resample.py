--- conflicted
+++ resolved
@@ -26,12 +26,8 @@
 
 import pandas as pd
 
-<<<<<<< HEAD
 def QA_data_tick_resample_1min(tick, type_='1min', if_drop=True):
-=======
-
-def QA_data_tick_resample_1min(tick, type_='1min'):
->>>>>>> 686fe5ab
+
     """
     tick 采样为 分钟数据
     1. 仅使用将 tick 采样为 1 分钟数据
@@ -54,7 +50,7 @@
             type_, closed='left', base=30, loffset=type_).apply({'price': 'ohlc', 'vol': 'sum', 'code': 'last', 'amount': 'sum'})
         _data1.columns = _data1.columns.droplevel(0)
         # do fix on the first and last bar
-<<<<<<< HEAD
+
         _data1.loc[time(9, 31): time(9, 31), 'open'] = _data1.loc[time(9, 26): time(9, 26), 'open'].values
         _data1.loc[time(9, 31): time(9, 31), 'high'] = _data1.loc[time(9, 26): time(9, 31), 'high'].max()
         _data1.loc[time(9, 31): time(9, 31), 'low'] = _data1.loc[time(9, 26): time(9, 31), 'low'].min()
@@ -72,40 +68,11 @@
         # afternoon min bar
         _data2 = _data[time(13,0): time(15,0)].resample(
                 type_, closed='left', base=30, loffset=type_).apply({'price': 'ohlc', 'vol': 'sum', 'code': 'last', 'amount': 'sum'})
-=======
-        _data1.loc[time(9, 31): time(9, 31), 'open'] = _data1.loc[time(
-            9, 26): time(9, 26), 'open'].values
-        _data1.loc[time(9, 31): time(9, 31), 'high'] = _data1.loc[time(
-            9, 26): time(9, 31), 'high'].max()
-        _data1.loc[time(9, 31): time(9, 31), 'low'] = _data1.loc[time(
-            9, 26): time(9, 31), 'low'].min()
-        _data1.loc[time(9, 31): time(9, 31), 'vol'] = _data1.loc[time(
-            9, 26): time(9, 31), 'vol'].sum()
-        _data1.loc[time(9, 31): time(9, 31), 'amount'] = _data1.loc[time(
-            9, 26): time(9, 31), 'amount'].sum()
-        _data1.loc[time(11, 30): time(11, 30), 'high'] = _data1.loc[time(
-            11, 30): time(11, 31), 'high'].max()
-        _data1.loc[time(11, 30): time(11, 30), 'low'] = _data1.loc[time(
-            11, 30): time(11, 31), 'low'].min()
-        _data1.loc[time(11, 30): time(11, 30), 'close'] = _data1.loc[time(
-            11, 31): time(11, 31), 'close'].values
-        _data1.loc[time(11, 30): time(11, 30), 'vol'] = _data1.loc[time(
-            11, 30): time(11, 31), 'vol'].sum()
-        _data1.loc[time(11, 30): time(11, 30), 'amount'] = _data1.loc[time(
-            11, 30): time(11, 31), 'amount'].sum()
-        _data1 = _data1.loc[time(9, 31): time(11, 30)]
-
-        # afternoon min bar
-        _data2 = _data[time(13, 0): time(15, 0)].resample(
-            type_, closed='left', base=30, loffset=type_).apply({'price': 'ohlc', 'vol': 'sum', 'code': 'last', 'amount': 'sum'})
-        _data2.loc[time(15, 0): time(15, 0)] = _data2.loc[time(
-            15, 1): time(15, 1)].values
-        _data2 = _data2.loc[time(13, 1): time(15, 0)]
->>>>>>> 686fe5ab
+
         _data2.columns = _data2.columns.droplevel(0)
         # 沪市股票在 2018-08-20 起，尾盘 3 分钟集合竞价
         if (pd.Timestamp(date) < pd.Timestamp('2018-08-20')) and (tick.code.iloc[0][0] == '6'):
-            # 避免出现 tick 数据没有 15:00 的值
+            # 避免出现 tick 数据没有 1:00 的值
             if len(_data.loc[time(13, 0): time(13, 0)]) > 0:
                 _data2.loc[time(15, 0): time(15, 0), 'high'] = _data2.loc[time(15, 0): time(15, 1), 'high'].max()
                 _data2.loc[time(15, 0): time(15, 0), 'low'] = _data2.loc[time(15, 0): time(15, 1), 'low'].min()
