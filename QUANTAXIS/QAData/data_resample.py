# coding:utf-8
#
# The MIT License (MIT)
#
# Copyright (c) 2016-2018 yutiansut/QUANTAXIS
#
# Permission is hereby granted, free of charge, to any person obtaining a copy
# of this software and associated documentation files (the "Software"), to deal
# in the Software without restriction, including without limitation the rights
# to use, copy, modify, merge, publish, distribute, sublicense, and/or sell
# copies of the Software, and to permit persons to whom the Software is
# furnished to do so, subject to the following conditions:
#
# The above copyright notice and this permission notice shall be included in all
# copies or substantial portions of the Software.
#
# THE SOFTWARE IS PROVIDED "AS IS", WITHOUT WARRANTY OF ANY KIND, EXPRESS OR
# IMPLIED, INCLUDING BUT NOT LIMITED TO THE WARRANTIES OF MERCHANTABILITY,
# FITNESS FOR A PARTICULAR PURPOSE AND NONINFRINGEMENT. IN NO EVENT SHALL THE
# AUTHORS OR COPYRIGHT HOLDERS BE LIABLE FOR ANY CLAIM, DAMAGES OR OTHER
# LIABILITY, WHETHER IN AN ACTION OF CONTRACT, TORT OR OTHERWISE, ARISING FROM,
# OUT OF OR IN CONNECTION WITH THE SOFTWARE OR THE USE OR OTHER DEALINGS IN THE
# SOFTWARE.

from datetime import time

import pandas as pd

<<<<<<< HEAD
from QUANTAXIS.QAFetch import QA_fetch_get_stock_transaction

def QA_data_tick_resample_1min(tick, type_='1min'):
    """
    tick 采样为 分钟数据
    1. 仅使用将 tick 采样为 1 分钟数据
    2. 仅测试过，与通达信 1 分钟数据达成一致
    3. 经测试，可以匹配 QA.QA_fetch_get_stock_transaction 得到的数据，其他类型数据未测试
    demo:
    df = QA.QA_fetch_get_stock_transaction(package='tdx', code='000001', 
                                           start='2018-08-01 09:25:00',
                                           end='2018-08-03 15:00:00')
    df_min = QA_data_tick_resample_1min(df)
    """
    tick = tick.assign(amount=tick.price*tick.vol)
    resx = pd.DataFrame()
    _dates = set(tick.date)

    for date in sorted(list(_dates)):
        _data = tick.loc[tick.date==date]
        # morning min bar
        _data1 = _data[time(9, 25): time(11, 30)].resample(
                type_, closed='left', base=30, loffset=type_).apply({'price': 'ohlc', 'vol': 'sum', 'code': 'last', 'amount': 'sum'})
        _data1.columns = _data1.columns.droplevel(0)
        # do fix on the first and last bar
        _data1.loc[time(9, 31): time(9, 31), 'open'] = _data1.loc[time(9, 26): time(9, 26), 'open'].values
        _data1.loc[time(9, 31): time(9, 31), 'high'] = _data1.loc[time(9, 26): time(9, 31), 'high'].max()
        _data1.loc[time(9, 31): time(9, 31), 'low'] = _data1.loc[time(9, 26): time(9, 31), 'low'].min()
        _data1.loc[time(9, 31): time(9, 31), 'vol'] = _data1.loc[time(9, 26): time(9, 31), 'vol'].sum()
        _data1.loc[time(9, 31): time(9, 31), 'amount'] = _data1.loc[time(9, 26): time(9, 31), 'amount'].sum()
        _data1.loc[time(11, 30): time(11, 30), 'vol'] = _data1.loc[time(11, 30): time(11, 31), 'vol'].sum()
        _data1.loc[time(11, 30): time(11, 30), 'amount'] = _data1.loc[time(11, 30): time(11, 31), 'amount'].sum()
        _data1 = _data1.loc[time(9, 31): time(11, 30)]

        # afternoon min bar
        _data2 = _data[time(13,0): time(15,0)].resample(
                type_, closed='left', base=30, loffset=type_).apply({'price': 'ohlc', 'vol': 'sum', 'code': 'last', 'amount': 'sum'})
        print(_data2)
        _data2.loc[time(15, 0): time(15, 0)] = _data2.loc[time(15, 1): time(15, 1)].values
        _data2 = _data2.loc[time(13, 1): time(15, 0)]
        _data2.columns = _data2.columns.droplevel(0)
        resx = resx.append(_data1).append(_data2)
        print(resx)
    return resx.reset_index().drop_duplicates().set_index(['datetime', 'code'])

=======
>>>>>>> 0b7037d2

def QA_data_tick_resample(tick, type_='1min'):
    """tick采样成任意级别分钟线

    Arguments:
        tick {[type]} -- transaction

    Returns:
        [type] -- [description]
    """
    tick=tick.assign(amount=tick.price*tick.vol)
    resx = pd.DataFrame()
    _temp = set(tick.index.date)
    
    for item in _temp:
        _data = tick.loc[str(item)]
        _data1 = _data[time(9, 31):time(11, 30)].resample(
            type_, closed='right', base=30, loffset=type_).apply({'price': 'ohlc', 'vol': 'sum','code':'last','amount':'sum'})

        _data2 = _data[time(13, 1):time(15, 0)].resample(
            type_, closed='right', loffset=type_).apply({'price': 'ohlc', 'vol': 'sum','code':'last','amount':'sum'})

        resx = resx.append(_data1).append(_data2)
    resx.columns=resx.columns.droplevel(0)
    return resx.reset_index().drop_duplicates().set_index(['datetime','code'])


def QA_data_min_resample(min_data,  type_='5min'):
    """分钟线采样成大周期


    分钟线采样成子级别的分钟线


    time+ OHLC==> resample
    Arguments:
        min {[type]} -- [description]
        raw_type {[type]} -- [description]
        new_type {[type]} -- [description]
    """

    # ohlc_data=min_data.loc[:,['open','high','low','close']].stack().reset_index().rename(columns={0:'price'}).drop(['level_2'],axis=1).set_index('datetime',drop=False)
    # vol=min_data.assign(vol1=0,vol2=0,vol3=0)
    # L2=vol.loc[:,['volume','vol1','vol2','vol3']].stack().reset_index().rename(columns={0:'vol'}).drop(['level_2'],axis=1).set_index('datetime')
    # tick=pd.concat([ohlc_data,L2.vol],axis=1)
    # data = tick['price'].resample(
    #     type_, label='right', closed='left').ohlc()

    # data['volume'] = tick['vol'].resample(
    #     type_, label='right', closed='left').sum()
    # data['code'] = tick.code.iloc[1]
    # if 'date' not in tick.columns:
    #     tick=tick.assign(date=tick.datetime.apply(lambda x: str(x)[0:10]))

    # resx=pd.DataFrame()
    # _temp = tick.drop_duplicates('date')['date']
    # for item in _temp:
    #     _data = data[item]
    #     _data = _data[time(9, 31):time(11, 30)].append(
    #         _data[time(13, 1):time(15, 0)])
    #     resx = resx.append(_data)
    # resx=resx.reset_index()
    # data=resx.assign(date=resx['datetime'].apply(lambda x: str(x)[0:10]))

    # return data.fillna(method='ffill').set_index(['datetime', 'code'], drop=False).drop_duplicates()

    try:
        min_data = min_data.reset_index().set_index('datetime', drop=False)
    except:
        min_data = min_data.set_index('datetime', drop=False)

    CONVERSION = {'code': 'first', 'open': 'first', 'high': 'max', 'low': 'min', 'close': 'last', 'vol': 'sum', 'amount': 'sum'} if 'vol' in min_data.columns else {
        'code': 'first', 'open': 'first', 'high': 'max', 'low': 'min', 'close': 'last', 'volume': 'sum', 'amount': 'sum'}
    resx = pd.DataFrame()
    

    for item in set(min_data.index.date):
        min_data_p = min_data.loc[str(item)]
        d = min_data_p[:'{} 11:30:00'.format(item)].resample(
            type_, base=30, closed='right', loffset=type_).apply(CONVERSION)
        f = min_data_p['{} 13:00:00'.format(item):].resample(
            type_, closed='right', loffset=type_).apply(CONVERSION)
        resx = resx.append(d).append(f)
    
    return resx.dropna().reset_index().set_index(['datetime','code'])


def QA_data_day_resample(day_data,  type_='w'):
    """日线降采样

    Arguments:
        day_data {[type]} -- [description]

    Keyword Arguments:
        type_ {str} -- [description] (default: {'w'})

    Returns:
        [type] -- [description]
    """
    # return day_data_p.assign(open=day_data.open.resample(type_).first(),high=day_data.high.resample(type_).max(),low=day_data.low.resample(type_).min(),\
    #             vol=day_data.vol.resample(type_).sum() if 'vol' in day_data.columns else day_data.volume.resample(type_).sum(),\
    #             amount=day_data.amount.resample(type_).sum()).dropna().set_index('date')
    try:
        day_data = day_data.reset_index().set_index('date', drop=False)
    except:
        day_data = day_data.set_index('date', drop=False)

    CONVERSION = {'code': 'first', 'open': 'first', 'high': 'max', 'low': 'min', 'close': 'last', 'vol': 'sum', 'amount': 'sum'} if 'vol' in day_data.columns else {
        'code': 'first', 'open': 'first', 'high': 'max', 'low': 'min', 'close': 'last', 'volume': 'sum', 'amount': 'sum'}

    return day_data.resample(type_, closed='right').apply(CONVERSION).dropna().reset_index().set_index(['date','code'])


if __name__ == '__main__':
    import QUANTAXIS as QA
    tick = QA.QA_fetch_get_stock_transaction(
        'tdx', '000001', '2018-08-01', '2018-08-02')
    print(QA_data_tick_resample(tick, '60min'))
    print(QA_data_tick_resample(tick, '15min'))
    print(QA_data_tick_resample(tick, '35min'))<|MERGE_RESOLUTION|>--- conflicted
+++ resolved
@@ -26,8 +26,6 @@
 
 import pandas as pd
 
-<<<<<<< HEAD
-from QUANTAXIS.QAFetch import QA_fetch_get_stock_transaction
 
 def QA_data_tick_resample_1min(tick, type_='1min'):
     """
@@ -72,8 +70,7 @@
         print(resx)
     return resx.reset_index().drop_duplicates().set_index(['datetime', 'code'])
 
-=======
->>>>>>> 0b7037d2
+
 
 def QA_data_tick_resample(tick, type_='1min'):
     """tick采样成任意级别分钟线
