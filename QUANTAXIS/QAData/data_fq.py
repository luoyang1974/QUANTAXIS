--- conflicted
+++ resolved
@@ -88,13 +88,6 @@
     data = data.fillna(0)
     data['preclose'] = (data['close'].shift(1) * 10 - data['fenhong'] + data['peigu']
                         * data['peigujia']) / (10 + data['peigu'] + data['songzhuangu'])
-<<<<<<< HEAD
-    return data
-    # data['adj'] = (data['preclose'].shift(-1) /
-    #                data['close']).fillna(1).cumprod()
-
-=======
->>>>>>> 9717fb7b
     data['adj']=  (data['close']/data['preclose'].shift(-1)).cumprod().shift(1).fillna(1)
     data['open'] = data['open'] * data['adj']
     data['high'] = data['high'] * data['adj']
