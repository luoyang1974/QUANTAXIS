--- conflicted
+++ resolved
@@ -244,7 +244,6 @@
 
 def LIS(X):
     """
-<<<<<<< HEAD
     explanation:
         计算最长递增子序列		
 
@@ -262,10 +261,6 @@
 
     output:
         Not described
-=======
-    计算最长递增子序列
-    Longest increasing subsequence
->>>>>>> df954b8b
     """
 
     N = len(X)
@@ -301,7 +296,6 @@
 
 def LDS(X):
     """
-<<<<<<< HEAD
     explanation:
         计算最长递减子序列		
 
@@ -320,10 +314,6 @@
 
     output:
         Not described
-=======
-    计算最长递减子序列
-    Longest decreasing subsequence
->>>>>>> df954b8b
     """
     N = len(X)
     P = [0] * N
@@ -353,10 +343,8 @@
         S.append(X[k])
         pos.append(k)
         k = P[k]
-<<<<<<< HEAD
     return S[::-1], pos[::-1]
-=======
-    return S[::-1],pos[::-1]
+
 
 
 def price_predict_with_macd_trend_func(data):
@@ -561,4 +549,3 @@
     BOLL_CROSS['BOLL_CROSS_JX'] = Timeline_Integral_with_cross_before(BOLL_TP_CROSS['BOLL_TP_CROSS_JX'])
     BOLL_CROSS['BOLL_CROSS_SX'] = Timeline_Integral_with_cross_before(BOLL_TP_CROSS['BOLL_TP_CROSS_SX'])
     return BOLL_CROSS
->>>>>>> df954b8b
