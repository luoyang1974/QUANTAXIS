--- conflicted
+++ resolved
@@ -1,5 +1,4 @@
-#
-<<<<<<< HEAD
+#coding:utf-8
 
 """
 数据获取来源:http://www.9qihuo.com/qihuoshouxufei
@@ -56,10 +55,9 @@
         details[code]=dict(details[code],**get_commision_by_detail(detail))   
 """
 
-=======
 import pandas as pd
 from functools import lru_cache
->>>>>>> 0032d76d
+
 class MARKET_PRESET:
 
     def __init__(self):
@@ -76,8 +74,6 @@
               commission_coeff_today_pervol 按手数计算的平今手续费系数
 
               """
-
-<<<<<<< HEAD
         self.table = {'AG': {'name': '白银',
                              'unit_table': 15,
                              'price_tick': 1.0,
@@ -588,578 +584,13 @@
                              'commission_coeff_pervol': 20.0,
                              'commission_coeff_today_peramount': 0,
                              'commission_coeff_today_pervol': 0.0}}
-=======
-        self.table = {
-            'P': {
-                'buy_frozen_coeff': 0.06,
-                'commission_coeff_peramount': 0.0,
-                'commission_coeff_pervol': 2.5,
-                'commission_coeff_today_peramount': 0.0,
-                'commission_coeff_today_pervol': 1.25,
-                'exchange': 'DCE',
-                'name': '棕榈油',
-                'sell_frozen_coeff': 0.06,
-                'unit_table': 10
-            },
-            'Y': {
-                'buy_frozen_coeff': 0.06,
-                'commission_coeff_peramount': 0.0,
-                'commission_coeff_pervol': 2.5,
-                'commission_coeff_today_peramount': 0.0,
-                'commission_coeff_today_pervol': 1.25,
-                'exchange': 'DCE',
-                'name': '豆油',
-                'sell_frozen_coeff': 0.06,
-                'unit_table': 10
-            },
-            'M': {
-                'buy_frozen_coeff': 0.07,
-                'commission_coeff_peramount': 0.0,
-                'commission_coeff_pervol': 1.5,
-                'commission_coeff_today_peramount': 0.0,
-                'commission_coeff_today_pervol': 0.75,
-                'exchange': 'DCE',
-                'name': '豆粕',
-                'sell_frozen_coeff': 0.07,
-                'unit_table': 10
-            },
-            'A': {
-                'buy_frozen_coeff': 0.07,
-                'commission_coeff_peramount': 0.0,
-                'commission_coeff_pervol': 2.0,
-                'commission_coeff_today_peramount': 0.0,
-                'commission_coeff_today_pervol': 2.0,
-                'exchange': 'DCE',
-                'name': '豆一',
-                'sell_frozen_coeff': 0.07,
-                'unit_table': 10
-            },
-            'B': {
-                'buy_frozen_coeff': 0.07,
-                'commission_coeff_peramount': 0.0,
-                'commission_coeff_pervol': 1.0,
-                'commission_coeff_today_peramount': 0.0,
-                'commission_coeff_today_pervol': 1.0,
-                'exchange': 'DCE',
-                'name': '豆二',
-                'sell_frozen_coeff': 0.07,
-                'unit_table': 10
-            },
-            'C': {
-                'buy_frozen_coeff': 0.05,
-                'commission_coeff_peramount': 0.0,
-                'commission_coeff_pervol': 1.2,
-                'commission_coeff_today_peramount': 0.0,
-                'commission_coeff_today_pervol': 0.6,
-                'exchange': 'DCE',
-                'name': '玉米',
-                'sell_frozen_coeff': 0.05,
-                'unit_table': 10
-            },
-            'L': {
-                'buy_frozen_coeff': 0.07,
-                'commission_coeff_peramount': 0.0,
-                'commission_coeff_pervol': 2.0,
-                'commission_coeff_today_peramount': 0.0,
-                'commission_coeff_today_pervol': 1.0,
-                'exchange': 'DCE',
-                'name': '塑料',
-                'sell_frozen_coeff': 0.07,
-                'unit_table': 5
-            },
-            'JD': {
-                'buy_frozen_coeff': 0.08,
-                'commission_coeff_peramount': 0.00015,
-                'commission_coeff_pervol': 0.0,
-                'commission_coeff_today_peramount': 0.00015,
-                'commission_coeff_today_pervol': 0.0,
-                'exchange': 'DCE',
-                'name': '鸡蛋',
-                'sell_frozen_coeff': 0.08,
-                'unit_table': 10
-            },
-            'J': {
-                'buy_frozen_coeff': 0.09,
-                'commission_coeff_peramount': 6e-05,
-                'commission_coeff_pervol': 0.0,
-                'commission_coeff_today_peramount': 0.00018,
-                'commission_coeff_today_pervol': 0.0,
-                'exchange': 'DCE',
-                'name': '焦炭',
-                'sell_frozen_coeff': 0.09,
-                'unit_table': 100
-            },
-            'JM': {
-                'buy_frozen_coeff': 0.09,
-                'commission_coeff_peramount': 6e-05,
-                'commission_coeff_pervol': 0.0,
-                'commission_coeff_today_peramount': 0.00018,
-                'commission_coeff_today_pervol': 0.0,
-                'exchange': 'DCE',
-                'name': '焦煤',
-                'sell_frozen_coeff': 0.09,
-                'unit_table': 60
-            },
-            'FB': {
-                'buy_frozen_coeff': 0.2,
-                'commission_coeff_peramount': 0.0001,
-                'commission_coeff_pervol': 0.0,
-                'commission_coeff_today_peramount': 5e-05,
-                'commission_coeff_today_pervol': 0.0,
-                'exchange': 'DCE',
-                'name': '纤维板',
-                'sell_frozen_coeff': 0.2,
-                'unit_table': 500
-            },
-            'I': {
-                'buy_frozen_coeff': 0.08,
-                'commission_coeff_peramount': 6e-05,
-                'commission_coeff_pervol': 0.0,
-                'commission_coeff_today_peramount': 6e-05,
-                'commission_coeff_today_pervol': 0.0,
-                'exchange': 'DCE',
-                'name': '铁矿石',
-                'sell_frozen_coeff': 0.08,
-                'unit_table': 100
-            },
-            'PP': {
-                'buy_frozen_coeff': 0.07,
-                'commission_coeff_peramount': 6e-05,
-                'commission_coeff_pervol': 0.0,
-                'commission_coeff_today_peramount': 3e-05,
-                'commission_coeff_today_pervol': 0.0,
-                'exchange': 'DCE',
-                'name': '聚丙烯',
-                'sell_frozen_coeff': 0.07,
-                'unit_table': 5
-            },
-            'EG': {
-                'buy_frozen_coeff': 0.06,
-                'commission_coeff_peramount': 0.0,
-                'commission_coeff_pervol': 4.0,
-                'commission_coeff_today_peramount': 0.0,
-                'commission_coeff_today_pervol': 2.0,
-                'exchange': 'DCE',
-                'name': '乙二醇',
-                'sell_frozen_coeff': 0.06,
-                'unit_table': 10
-            },
-            'BB': {
-                'buy_frozen_coeff': 0.2,
-                'commission_coeff_peramount': 0.0001,
-                'commission_coeff_pervol': 0.0,
-                'commission_coeff_today_peramount': 5e-05,
-                'commission_coeff_today_pervol': 0.0,
-                'exchange': 'DCE',
-                'name': '胶合板',
-                'sell_frozen_coeff': 0.2,
-                'unit_table': 500
-            },
-            'V': {
-                'buy_frozen_coeff': 0.07,
-                'commission_coeff_peramount': 0.0,
-                'commission_coeff_pervol': 2.0,
-                'commission_coeff_today_peramount': 0.0,
-                'commission_coeff_today_pervol': 1.0,
-                'exchange': 'DCE',
-                'name': 'PVC',
-                'sell_frozen_coeff': 0.07,
-                'unit_table': 5
-            },
-            'CS': {
-                'buy_frozen_coeff': 0.05,
-                'commission_coeff_peramount': 0.0,
-                'commission_coeff_pervol': 1.5,
-                'commission_coeff_today_peramount': 0.0,
-                'commission_coeff_today_pervol': 0.75,
-                'exchange': 'DCE',
-                'name': '玉米淀粉',
-                'sell_frozen_coeff': 0.05,
-                'unit_table': 10
-            },
-            'AL': {
-                'buy_frozen_coeff': 0.07,
-                'commission_coeff_peramount': 0.0,
-                'commission_coeff_pervol': 3.0,
-                'commission_coeff_today_peramount': 0.0,
-                'commission_coeff_today_pervol': 3.0,
-                'exchange': 'SHFE',
-                'name': '沪铝',
-                'sell_frozen_coeff': 0.07,
-                'unit_table': 5
-            },
-            'AU': {
-                'buy_frozen_coeff': 0.05,
-                'commission_coeff_peramount': 0.0,
-                'commission_coeff_pervol': 10.0,
-                'commission_coeff_today_peramount': 0.0,
-                'commission_coeff_today_pervol': 10.0,
-                'exchange': 'SHFE',
-                'name': '沪金',
-                'sell_frozen_coeff': 0.05,
-                'unit_table': 1000
-            },
-            'CU': {
-                'buy_frozen_coeff': 0.07,
-                'commission_coeff_peramount': 5e-05,
-                'commission_coeff_pervol': 0.0,
-                'commission_coeff_today_peramount': 5e-05,
-                'commission_coeff_today_pervol': 0.0,
-                'exchange': 'SHFE',
-                'name': '沪铜',
-                'sell_frozen_coeff': 0.07,
-                'unit_table': 5
-            },
-            'RU': {
-                'buy_frozen_coeff': 0.09,
-                'commission_coeff_peramount': 4.5e-05,
-                'commission_coeff_pervol': 0.0,
-                'commission_coeff_today_peramount': 2.25e-05,
-                'commission_coeff_today_pervol': 0.0,
-                'exchange': 'SHFE',
-                'name': '橡胶',
-                'sell_frozen_coeff': 0.09,
-                'unit_table': 10
-            },
-            'FU': {
-                'buy_frozen_coeff': 0.1,
-                'commission_coeff_peramount': 5e-05,
-                'commission_coeff_pervol': 0.0,
-                'commission_coeff_today_peramount': 5e-05,
-                'commission_coeff_today_pervol': 0.0,
-                'exchange': 'SHFE',
-                'name': '燃油',
-                'sell_frozen_coeff': 0.1,
-                'unit_table': 10
-            },
-            'RB': {
-                'buy_frozen_coeff': 0.09,
-                'commission_coeff_peramount': 0.0001,
-                'commission_coeff_pervol': 0.0,
-                'commission_coeff_today_peramount': 0.0001,
-                'commission_coeff_today_pervol': 0.0,
-                'exchange': 'SHFE',
-                'name': '螺纹钢',
-                'sell_frozen_coeff': 0.09,
-                'unit_table': 10
-            },
-            'WR': {
-                'buy_frozen_coeff': 0.08,
-                'commission_coeff_peramount': 4e-05,
-                'commission_coeff_pervol': 0.0,
-                'commission_coeff_today_peramount': 4e-05,
-                'commission_coeff_today_pervol': 0.0,
-                'exchange': 'SHFE',
-                'name': '线材',
-                'sell_frozen_coeff': 0.08,
-                'unit_table': 10
-            },
-            'ZN': {
-                'buy_frozen_coeff': 0.08,
-                'commission_coeff_peramount': 0.0,
-                'commission_coeff_pervol': 3.0,
-                'commission_coeff_today_peramount': 0.0,
-                'commission_coeff_today_pervol': 3.0,
-                'exchange': 'SHFE',
-                'name': '沪锌',
-                'sell_frozen_coeff': 0.08,
-                'unit_table': 5
-            },
-            'BU': {
-                'buy_frozen_coeff': 0.08,
-                'commission_coeff_peramount': 0.0001,
-                'commission_coeff_pervol': 0.0,
-                'commission_coeff_today_peramount': 5e-05,
-                'commission_coeff_today_pervol': 0.0,
-                'exchange': 'SHFE',
-                'name': '沥青',
-                'sell_frozen_coeff': 0.08,
-                'unit_table': 10
-            },
-            'AG': {
-                'buy_frozen_coeff': 0.06,
-                'commission_coeff_peramount': 5e-05,
-                'commission_coeff_pervol': 0.0,
-                'commission_coeff_today_peramount': 2.5e-05,
-                'commission_coeff_today_pervol': 0.0,
-                'exchange': 'SHFE',
-                'name': '沪银',
-                'sell_frozen_coeff': 0.06,
-                'unit_table': 15
-            },
-            'SN': {
-                'buy_frozen_coeff': 0.07,
-                'commission_coeff_peramount': 0.0,
-                'commission_coeff_pervol': 3.0,
-                'commission_coeff_today_peramount': 0.0,
-                'commission_coeff_today_pervol': 3.0,
-                'exchange': 'SHFE',
-                'name': '沪锡',
-                'sell_frozen_coeff': 0.07,
-                'unit_table': 1
-            },
-            'NI': {
-                'buy_frozen_coeff': 0.08,
-                'commission_coeff_peramount': 0.0,
-                'commission_coeff_pervol': 6.0,
-                'commission_coeff_today_peramount': 0.0,
-                'commission_coeff_today_pervol': 3.0,
-                'exchange': 'SHFE',
-                'name': '沪镍',
-                'sell_frozen_coeff': 0.08,
-                'unit_table': 1
-            },
-            'HC': {
-                'buy_frozen_coeff': 0.08,
-                'commission_coeff_peramount': 0.0001,
-                'commission_coeff_pervol': 0.0,
-                'commission_coeff_today_peramount': 5e-05,
-                'commission_coeff_today_pervol': 0.0,
-                'exchange': 'SHFE',
-                'name': '热轧卷板',
-                'sell_frozen_coeff': 0.08,
-                'unit_table': 10
-            },
-            'PB': {
-                'buy_frozen_coeff': 0.08,
-                'commission_coeff_peramount': 4e-05,
-                'commission_coeff_pervol': 0.0,
-                'commission_coeff_today_peramount': 4e-05,
-                'commission_coeff_today_pervol': 0.0,
-                'exchange': 'SHFE',
-                'name': '沪铅',
-                'sell_frozen_coeff': 0.08,
-                'unit_table': 5
-            },
-            'SP': {
-                'buy_frozen_coeff': 0.07,
-                'commission_coeff_peramount': 5e-05,
-                'commission_coeff_pervol': 0.0,
-                'commission_coeff_today_peramount': 5e-05,
-                'commission_coeff_today_pervol': 0.0,
-                'exchange': 'SHFE',
-                'name': '纸浆',
-                'sell_frozen_coeff': 0.07,
-                'unit_table': 10
-            },
-            'SC': {
-                'buy_frozen_coeff': 0.1,
-                'commission_coeff_peramount': 0.0,
-                'commission_coeff_pervol': 20.0,
-                'commission_coeff_today_peramount': 0.0,
-                'commission_coeff_today_pervol': 20.0,
-                'exchange': 'SHFE',
-                'name': '原油',
-                'sell_frozen_coeff': 0.1,
-                'unit_table': 1000
-            },
-            'RI': {
-                'buy_frozen_coeff': 0.05,
-                'commission_coeff_peramount': 0.0,
-                'commission_coeff_pervol': 2.5,
-                'commission_coeff_today_peramount': 0.0,
-                'commission_coeff_today_pervol': 2.5,
-                'exchange': 'ZCE',
-                'name': '早籼稻',
-                'sell_frozen_coeff': 0.05,
-                'unit_table': 20
-            },
-            'RS': {
-                'buy_frozen_coeff': 0.2,
-                'commission_coeff_peramount': 0.0,
-                'commission_coeff_pervol': 2.0,
-                'commission_coeff_today_peramount': 0.0,
-                'commission_coeff_today_pervol': 2.0,
-                'exchange': 'ZCE',
-                'name': '菜油',
-                'sell_frozen_coeff': 0.2,
-                'unit_table': 5
-            },
-            'SR': {
-                'buy_frozen_coeff': 0.05,
-                'commission_coeff_peramount': 0.0,
-                'commission_coeff_pervol': 3.0,
-                'commission_coeff_today_peramount': 0.0,
-                'commission_coeff_today_pervol': 1.5,
-                'exchange': 'ZCE',
-                'name': '白糖',
-                'sell_frozen_coeff': 0.05,
-                'unit_table': 10
-            },
-            'TA': {
-                'buy_frozen_coeff': 0.07,
-                'commission_coeff_peramount': 0.0,
-                'commission_coeff_pervol': 3.0,
-                'commission_coeff_today_peramount': 0.0,
-                'commission_coeff_today_pervol': 1.5,
-                'exchange': 'ZCE',
-                'name': 'PTA',
-                'sell_frozen_coeff': 0.07,
-                'unit_table': 5
-            },
-            'WH': {
-                'buy_frozen_coeff': 0.2,
-                'commission_coeff_peramount': 0.0,
-                'commission_coeff_pervol': 2.5,
-                'commission_coeff_today_peramount': 0.0,
-                'commission_coeff_today_pervol': 1.25,
-                'exchange': 'ZCE',
-                'name': '强麦',
-                'sell_frozen_coeff': 0.2,
-                'unit_table': 10
-            },
-            'FG': {
-                'buy_frozen_coeff': 0.07,
-                'commission_coeff_peramount': 0.0,
-                'commission_coeff_pervol': 3.0,
-                'commission_coeff_today_peramount': 0.0,
-                'commission_coeff_today_pervol': 6.0,
-                'exchange': 'ZCE',
-                'name': '玻璃',
-                'sell_frozen_coeff': 0.07,
-                'unit_table': 20
-            },
-            'OI': {
-                'buy_frozen_coeff': 0.07,
-                'commission_coeff_peramount': 0.0,
-                'commission_coeff_pervol': 2.0,
-                'commission_coeff_today_peramount': 0.0,
-                'commission_coeff_today_pervol': 1.0,
-                'exchange': 'ZCE',
-                'name': '菜油',
-                'sell_frozen_coeff': 0.07,
-                'unit_table': 10
-            },
-            'ZC': {
-                'buy_frozen_coeff': 0.08,
-                'commission_coeff_peramount': 0.0,
-                'commission_coeff_pervol': 4.0,
-                'commission_coeff_today_peramount': 0.0,
-                'commission_coeff_today_pervol': 4.0,
-                'exchange': 'ZCE',
-                'name': '菜籽',
-                'sell_frozen_coeff': 0.08,
-                'unit_table': 10
-            },
-            'CF': {
-                'buy_frozen_coeff': 0.07,
-                'commission_coeff_peramount': 0.0,
-                'commission_coeff_pervol': 4.3,
-                'commission_coeff_today_peramount': 0.0,
-                'commission_coeff_today_pervol': 2.15,
-                'exchange': 'ZCE',
-                'name': '郑棉',
-                'sell_frozen_coeff': 0.07,
-                'unit_table': 5
-            },
-            'RM': {
-                'buy_frozen_coeff': 0.06,
-                'commission_coeff_peramount': 0.0,
-                'commission_coeff_pervol': 1.5,
-                'commission_coeff_today_peramount': 0.0,
-                'commission_coeff_today_pervol': 0.75,
-                'exchange': 'ZCE',
-                'name': '菜粕',
-                'sell_frozen_coeff': 0.06,
-                'unit_table': 10
-            },
-            'PM': {
-                'buy_frozen_coeff': 0.05,
-                'commission_coeff_peramount': 0.0,
-                'commission_coeff_pervol': 5.0,
-                'commission_coeff_today_peramount': 0.0,
-                'commission_coeff_today_pervol': 5.0,
-                'exchange': 'ZCE',
-                'name': '普麦',
-                'sell_frozen_coeff': 0.05,
-                'unit_table': 10
-            },
-            'SM': {
-                'buy_frozen_coeff': 0.07,
-                'commission_coeff_peramount': 0.0,
-                'commission_coeff_pervol': 3.0,
-                'commission_coeff_today_peramount': 0.0,
-                'commission_coeff_today_pervol': 6.0,
-                'exchange': 'ZCE',
-                'name': '锰硅',
-                'sell_frozen_coeff': 0.07,
-                'unit_table': 5
-            },
-            'SF': {
-                'buy_frozen_coeff': 0.07,
-                'commission_coeff_peramount': 0.0,
-                'commission_coeff_pervol': 3.0,
-                'commission_coeff_today_peramount': 0.0,
-                'commission_coeff_today_pervol': 9.0,
-                'exchange': 'ZCE',
-                'name': '硅铁',
-                'sell_frozen_coeff': 0.07,
-                'unit_table': 5
-            },
-            'LR': {
-                'buy_frozen_coeff': 0.05,
-                'commission_coeff_peramount': 0.0,
-                'commission_coeff_pervol': 3.0,
-                'commission_coeff_today_peramount': 0.0,
-                'commission_coeff_today_pervol': 3.0,
-                'exchange': 'ZCE',
-                'name': '晚籼稻',
-                'sell_frozen_coeff': 0.05,
-                'unit_table': 20
-            },
-            'MA': {
-                'buy_frozen_coeff': 0.07,
-                'commission_coeff_peramount': 0.0,
-                'commission_coeff_pervol': 2.0,
-                'commission_coeff_today_peramount': 0.0,
-                'commission_coeff_today_pervol': 6.0,
-                'exchange': 'ZCE',
-                'name': '甲醇',
-                'sell_frozen_coeff': 0.07,
-                'unit_table': 10
-            },
-            'JR': {
-                'buy_frozen_coeff': 0.05,
-                'commission_coeff_peramount': 0.0,
-                'commission_coeff_pervol': 3.0,
-                'commission_coeff_today_peramount': 0.0,
-                'commission_coeff_today_pervol': 3.0,
-                'exchange': 'ZCE',
-                'name': '粳稻',
-                'sell_frozen_coeff': 0.05,
-                'unit_table': 20
-            },
-            'CY': {
-                'buy_frozen_coeff': 0.05,
-                'commission_coeff_peramount': 0.0,
-                'commission_coeff_pervol': 4.0,
-                'commission_coeff_today_peramount': 0.0,
-                'commission_coeff_today_pervol': 2.0,
-                'exchange': 'ZCE',
-                'name': '棉纱',
-                'sell_frozen_coeff': 0.05,
-                'unit_table': 5
-            },
-            'AP': {
-                'buy_frozen_coeff': 0.2,
-                'commission_coeff_peramount': 0.0,
-                'commission_coeff_pervol': 20.0,
-                'commission_coeff_today_peramount': 0.0,
-                'commission_coeff_today_pervol': 20.0,
-                'exchange': 'ZCE',
-                'name': '苹果',
-                'sell_frozen_coeff': 0.2,
-                'unit_table': 10
-            }
-        }
-
     # 手续费比例
     
     @property
     @lru_cache()
     def pdtable(self):
         return pd.DataFrame(self.table)
->>>>>>> 0032d76d
+
 
     def __repr__(self):
         return '< QAMARKET_PRESET >'
@@ -1194,11 +625,9 @@
                 code = code[0:2]
         return self.table.get(str(code).upper())
 
-<<<<<<< HEAD
+
     # 合约所属交易所代码
-=======
-    # 
->>>>>>> 0032d76d
+
     def get_exchange(self, code):
         return self.get_code(code).get('exchange')
 
