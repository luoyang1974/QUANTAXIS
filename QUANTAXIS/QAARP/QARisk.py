--- conflicted
+++ resolved
@@ -990,77 +990,6 @@
             'max_profit': round(self.max_profit(self.pnl), 2),
             'max_loss': round(self.max_loss(self.pnl), 2),
             'max_pnl': round(self.max_pnl(self.pnl), 2),
-<<<<<<< HEAD
-            'buyopen': {
-                'netprofio_maxloss_ratio': round(self.netprofio_maxloss_ratio(self.pnl), 2),
-                'continue_profit_amount': round(self.continue_profit_amount(self.pnl), 2),
-                'continue_loss_amount': round(self.continue_loss_amount(self.pnl), 2),
-                'average_holdgap': self.average_holdgap(self.pnl),
-                'average_profitholdgap': self.average_profitholdgap(self.pnl),
-                'average_losssholdgap': self.average_losssholdgap(self.pnl),
-                # 总盈利(对于每个单笔而言)
-                'total_profit': round(self.total_profit(self.pnl_buyopen), 2),
-                # 总亏损(对于每个单笔而言)
-                'total_loss': round(self.total_loss(self.pnl_buyopen), 2),
-                # 总盈利/总亏损
-                'total_pnl': round(self.total_pnl(self.pnl_buyopen), 2),
-                # 交易手数
-                'trading_amounts': round(self.trading_amounts(self.pnl_buyopen), 2),
-                # 盈利手数
-                'profit_amounts': round(self.profit_amounts(self.pnl_buyopen), 2),
-                # 亏损手数
-                'loss_amounts': round(self.loss_amounts(self.pnl_buyopen), 2),
-                # 持平手数
-                'even_amounts': round(self.even_amounts(self.pnl_buyopen), 2),
-                'profit_precentage': round(self.profit_precentage(self.pnl_buyopen), 2),
-                'loss_precentage': round(self.loss_precentage(self.pnl_buyopen), 2),
-                'even_precentage': round(self.even_precentage(self.pnl_buyopen), 2),
-                'average_profit': round(self.average_profit(self.pnl_buyopen), 2),
-                'average_loss': round(self.average_loss(self.pnl_buyopen), 2),
-                'average_pnl': round(self.average_pnl(self.pnl_buyopen), 2),
-                'max_profit': round(self.max_profit(self.pnl_buyopen), 2),
-                'max_loss': round(self.max_loss(self.pnl_buyopen), 2),
-                'max_pnl': round(self.max_pnl(self.pnl_buyopen), 2),
-                'netprofio_maxloss_ratio': round(self.netprofio_maxloss_ratio(self.pnl_buyopen), 2),
-                'continue_profit_amount': round(self.continue_profit_amount(self.pnl_buyopen), 2),
-                'continue_loss_amount': round(self.continue_loss_amount(self.pnl_buyopen), 2),
-                'average_holdgap': self.average_holdgap(self.pnl_buyopen),
-                'average_profitholdgap': self.average_profitholdgap(self.pnl_buyopen),
-                'average_losssholdgap': self.average_losssholdgap(self.pnl_buyopen)
-            },
-            'sellopen':
-                {
-                # 总盈利(对于每个单笔而言)
-                'total_profit': round(self.total_profit(self.pnl_sellopen), 2),
-                # 总亏损(对于每个单笔而言)
-                'total_loss': round(self.total_loss(self.pnl_sellopen), 2),
-                # 总盈利/总亏损
-                'total_pnl': round(self.total_pnl(self.pnl_sellopen), 2),
-                # 交易手数
-                'trading_amounts': round(self.trading_amounts(self.pnl_sellopen), 2),
-                # 盈利手数
-                'profit_amounts': round(self.profit_amounts(self.pnl_sellopen), 2),
-                # 亏损手数
-                'loss_amounts': round(self.loss_amounts(self.pnl_sellopen), 2),
-                # 持平手数
-                'even_amounts': round(self.even_amounts(self.pnl_sellopen), 2),
-                'profit_precentage': round(self.profit_precentage(self.pnl_sellopen), 2),
-                'loss_precentage': round(self.loss_precentage(self.pnl_sellopen), 2),
-                'even_precentage': round(self.even_precentage(self.pnl_sellopen), 2),
-                'average_profit': round(self.average_profit(self.pnl_sellopen), 2),
-                'average_loss': round(self.average_loss(self.pnl_sellopen), 2),
-                'average_pnl': round(self.average_pnl(self.pnl_sellopen), 2),
-                'max_profit': round(self.max_profit(self.pnl_sellopen), 2),
-                'max_loss': round(self.max_loss(self.pnl_sellopen), 2),
-                'max_pnl': round(self.max_pnl(self.pnl_sellopen), 2),
-                'netprofio_maxloss_ratio': round(self.netprofio_maxloss_ratio(self.pnl_sellopen), 2),
-                'continue_profit_amount': round(self.continue_profit_amount(self.pnl_sellopen), 2),
-                'continue_loss_amount': round(self.continue_loss_amount(self.pnl_sellopen), 2),
-                'average_holdgap': self.average_holdgap(self.pnl_sellopen),
-                'average_profitholdgap': self.average_profitholdgap(self.pnl_sellopen),
-                'average_losssholdgap': self.average_losssholdgap(self.pnl_sellopen)
-            }
-=======
             'netprofio_maxloss_ratio': round(self.netprofio_maxloss_ratio(self.pnl), 2),
             'continue_profit_amount': round(self.continue_profit_amount(self.pnl), 2),
             'continue_loss_amount': round(self.continue_loss_amount(self.pnl), 2),
@@ -1069,7 +998,6 @@
             'average_losssholdgap': self.average_losssholdgap(self.pnl),
             'buyopen': self.base_message(self.pnl_buyopen),
             'sellopen': self.base_message(self.pnl_sellopen)
->>>>>>> 15a727b3
         }
 
     @property
