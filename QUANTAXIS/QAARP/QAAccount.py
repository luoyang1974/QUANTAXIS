--- conflicted
+++ resolved
@@ -463,7 +463,7 @@
         Returns:
             [type] -- [description]
         """
-<<<<<<< HEAD
+
         print('receive deal')
 
         trade_time = str(trade_time)
@@ -493,35 +493,7 @@
 
 
         self.datetime = trade_time
-=======
-        if message['header']['status'] is TRADE_STATUS.SUCCESS:
-            trade_amount = float(float(message['body']['order']['price']) *
-                                 float(message['body']['order']['amount']) * message['body']['order']['towards'] +
-                                 float(message['body']['fee']['commission']) +
-                                 float(message['body']['fee']['tax']))
-
-            if self.cash[-1] > trade_amount:
-                self.time_index.append(
-                    str(message['body']['order']['datetime']))
-                self.history.append(
-                    [str(message['body']['order']['datetime']), str(message['body']['order']['code']),
-                     float(message['body']['order']['price']), int(message['body']['order']['towards']) *
-                     float(message['body']['order']['amount']), self.cash[-1]-trade_amount, str(
-                        message['header']['order_id']), str(message['header']['trade_id']), str(self.account_cookie),
-                     float(message['body']['fee']['commission']), float(message['body']['fee']['tax'])])
-                self.cash.append(self.cash[-1]-trade_amount)
-                self.cash_available = self.cash[-1]
-                # 资金立刻结转
-            else:
-                print(message)
-                print(self.cash[-1])
-                self.cash_available = self.cash[-1]
-                print('NOT ENOUGH MONEY FOR {}'.format(
-                    message['body']['order']))
-        self.datetime = message['body']['order']['datetime']
-        if message['header']['status'] is TRADE_STATUS.PRICE_LIMIT:
-            return False
->>>>>>> 70b22b29
+
         return self.message
 
     def send_order(self, code=None, amount=None, time=None, towards=None, price=None, money=None, order_model=None, amount_model=None):
@@ -583,11 +555,9 @@
         #     money / (price*(1+self.commission_coeff)))
 
         amount = amount if amount_model is AMOUNT_MODEL.BY_AMOUNT else int(
-<<<<<<< HEAD
+
             money / (price*(1+self.commission_coeff))/100) * 100
-=======
-            money / (price*(1+self.commission_coeff))/100)*100
->>>>>>> 70b22b29
+
 
         # 🛠todo 移到Utils类中，  money_to_amount 金额转成交量
         money = amount * price * \
