# coding:utf-8
#
# The MIT License (MIT)
#
# Copyright (c) 2016-2018 yutiansut/QUANTAXIS
#
# Permission is hereby granted, free of charge, to any person obtaining a copy
# of this software and associated documentation files (the "Software"), to deal
# in the Software without restriction, including without limitation the rights
# to use, copy, modify, merge, publish, distribute, sublicense, and/or sell
# copies of the Software, and to permit persons to whom the Software is
# furnished to do so, subject to the following conditions:
#
# The above copyright notice and this permission notice shall be included in all
# copies or substantial portions of the Software.
#
# THE SOFTWARE IS PROVIDED "AS IS", WITHOUT WARRANTY OF ANY KIND, EXPRESS OR
# IMPLIED, INCLUDING BUT NOT LIMITED TO THE WARRANTIES OF MERCHANTABILITY,
# FITNESS FOR A PARTICULAR PURPOSE AND NONINFRINGEMENT. IN NO EVENT SHALL THE
# AUTHORS OR COPYRIGHT HOLDERS BE LIABLE FOR ANY CLAIM, DAMAGES OR OTHER
# LIABILITY, WHETHER IN AN ACTION OF CONTRACT, TORT OR OTHERWISE, ARISING FROM,
# OUT OF OR IN CONNECTION WITH THE SOFTWARE OR THE USE OR OTHER DEALINGS IN THE
# SOFTWARE.


import numpy as np
import pandas as pd
import datetime
from QUANTAXIS.QAEngine.QAEvent import QA_Worker
from QUANTAXIS.QAMarket.QAOrder import QA_Order, QA_OrderQueue
from QUANTAXIS.QASU.save_account import save_account, update_account
from QUANTAXIS.QAUtil.QAParameter import (ACCOUNT_EVENT, AMOUNT_MODEL,
                                          BROKER_TYPE, ENGINE_EVENT, FREQUENCE,
                                          MARKET_TYPE, TRADE_STATUS)
from QUANTAXIS.QAUtil.QARandom import QA_util_random_with_topic
from QUANTAXIS.QAUtil.QADate_trade import QA_util_get_trade_range
# 2017/6/4修改: 去除总资产的动态权益计算


# pylint: disable=old-style-class, too-few-public-methods
class QA_Account(QA_Worker):
    """QA_Account
    User-->Portfolio-->Account/Strategy

    :::::::::::::::::::::::::::::::::::::::::::::::::
    ::        :: Portfolio 1 -- Account/Strategy 1 ::
    ::  USER  ::             -- Account/Strategy 2 ::
    ::        :: Portfolio 2 -- Account/Strategy 3 ::
    :::::::::::::::::::::::::::::::::::::::::::::::::

    2018/1/5 再次修改 改版本去掉了多余的计算 精简账户更新
    ======================

    - 不再计算总资产/不再计算当前持仓/不再计算交易对照明细表
    - 不再动态计算账户股票/期货市值
    - 只维护 cash/history两个字段 剩下的全部惰性计算


    QA_Account 是QUANTAXIS的最小不可分割单元之一

    QA_Account是账户类 需要兼容股票/期货/指数
    QA_Account继承自QA_Worker 可以被事件驱动
    QA_Account可以直接被QA_Strategy继承

    有三类输入:
    信息类: 账户绑定的策略名/账户的用户名/账户类别/账户识别码/账户的broker
    资产类: 现金/可用现金/交易历史/交易对照表
    规则类: 是否允许卖空/是否允许t0结算

    方法:
    惰性计算:最新持仓/最新总资产/最新现金/持仓面板
    生成订单/接受交易结果数据
    接收新的数据/on_bar/on_tick方法/缓存新数据的market_data

    @royburns  1.添加注释
    2018/05/18
    """

    def __init__(self, strategy_name=None, user_cookie=None, market_type=MARKET_TYPE.STOCK_CN, frequence=FREQUENCE.DAY,
                 broker=BROKER_TYPE.BACKETEST, portfolio_cookie=None, account_cookie=None,
                 sell_available={}, init_assets=None, cash=None, history=None, commission_coeff=0.00025, tax_coeff=0.0015,
                 margin_level=False, allow_t0=False, allow_sellopen=False):
        """

        :param strategy_name:  策略名称
        :param user_cookie:   用户cookie
        :param market_type:   市场类别 默认QA.MARKET_TYPE.STOCK_CN A股股票
        :param frequence:     账户级别 默认日线QA.FREQUENCE.DAY
        :param broker:        BROEKR类 默认回测 QA.BROKER_TYPE.BACKTEST
        :param portfolio_cookie: 组合cookie
        :param account_cookie:   账户cookie
        :param sell_available:   可卖股票数
        :param init_assets:       初始资产  默认 1000000 元 （100万）
        :param cash:              可用现金  默认 是 初始资产  list 类型
        :param history:           交易历史
        :param commission_coeff:  交易佣金 :默认 万2.5   float 类型
        :param tax_coeff:         印花税   :默认 千1.5   float 类型
        :param margin_level:      保证金比例 默认False
        :param allow_t0:          是否允许t+0交易  默认False
        :param allow_sellopen:    是否允许卖空开仓  默认False
        """
        super().__init__()
        self._history_headers = ['datetime', 'code', 'price',
                                 'amount', 'order_id', 'trade_id',
                                 'account_cookie', 'commission', 'tax']
        ########################################################################
        # 信息类:
        self.strategy_name = strategy_name
        self.user_cookie = user_cookie
        self.market_type = market_type
        self.portfolio_cookie = portfolio_cookie
        self.account_cookie = QA_util_random_with_topic(
            'Acc') if account_cookie is None else account_cookie
        self.broker = broker
        self.frequence = frequence
        self.market_data = None
        self._currenttime = None
        self.commission_coeff = commission_coeff
        self.tax_coeff = tax_coeff
        self.running_time = datetime.datetime.now()
        ########################################################################
        # 资产类
        self.orders = QA_OrderQueue()  # 历史委托单
        self.init_assets = 1000000 if init_assets is None else init_assets
        self.cash = [self.init_assets] if cash is None else cash
        self.cash_available = self.cash[-1]    # 可用资金
        self.sell_available = sell_available
        self.history = [] if history is None else history
        self.time_index = []
        ########################################################################
        # 规则类
        # 两个规则
        # 1.是否允许t+0 及买入及结算
        # 2.是否允许卖空开仓
        # 3.是否允许保证金交易/ 如果不是false 就需要制定保证金比例(dict形式)
        self.allow_t0 = allow_t0
        self.allow_sellopen = allow_sellopen
        self.margin_level = margin_level

    def __repr__(self):
        return '< QA_Account {}>'.format(self.account_cookie)

    @property
    def message(self):
        'the standard message which can be transef'
        return {
            'source': 'account',
            'account_cookie': self.account_cookie,
            'portfolio_cookie': self.portfolio_cookie,
            'user_cookie': self.user_cookie,
            'broker': self.broker,
            'market_type': self.market_type,
            'strategy_name': self.strategy_name,
            'current_time': self._currenttime,
            'allow_sellopen': self.allow_sellopen,
            'allow_t0': self.allow_t0,
            'margin_level': self.margin_level,
            'init_assets': self.init_assets,
            'commission_coeff': self.commission_coeff,
            'tax_coeff': self.tax_coeff,
            'cash': self.cash,
            'history': self.history,
            'trade_index': self.time_index,
            'running_time': datetime.datetime.now()
        }

    @property
    def code(self):
        """
        该账户曾交易代码 用set 去重
        """
        return list(set([item[1] for item in self.history]))

    @property
    def start_date(self):
        return min(self.time_index)[0:10]

    @property
    def end_date(self):
        return max(self.time_index)[0:10]

    @property
    def trade_range(self):
        return QA_util_get_trade_range(self.start_date, self.end_date)

    @property
    def history_table(self):
        '交易历史的table'
        return pd.DataFrame(data=self.history, columns=self._history_headers).sort_index()

    @property
    def cash_table(self):
        '现金的table'
        _cash = pd.DataFrame(data=[self.cash[1::], self.time_index], index=[
                             'cash', 'datetime']).T
        _cash = _cash.assign(date=_cash.datetime.apply(lambda x: str(x)[0:10])).assign(
            account_cookie=self.account_cookie)
        return _cash.set_index(['datetime', 'account_cookie'], drop=False).sort_index()

    @property
    def hold(self):
        '持仓'
        return pd.DataFrame(data=self.history, columns=self._history_headers).groupby('code').amount.sum().sort_index()

    @property
    def order_table(self):
        """return order trade list"""
        return self.orders.trade_list

    @property
    def trade(self):
        '每次交易的pivot表'
        return self.history_table.pivot_table(index=['datetime', 'account_cookie'], columns='code', values='amount').fillna(0).sort_index()

    @property
    def daily_cash(self):
        '每日交易结算时的现金表'
        return self.cash_table.drop_duplicates(subset='date', keep='last').sort_index()

    @property
    def daily_hold(self):
        '每日交易结算时的持仓表'
        data = self.trade.cumsum()

        data = data.assign(account_cookie=self.account_cookie).assign(
            date=data.index.levels[0])
        data.date = data.date.apply(lambda x: str(x)[0:10])
        data=data.set_index(['date', 'account_cookie'])
        return data[~data.index.duplicated(keep='last')].sort_index()
    # 计算assets的时候 需要一个market_data=QA.QA_fetch_stock_day_adv(list(data.columns),data.index[0],data.index[-1])
    # (market_data.to_qfq().pivot('close')*data).sum(axis=1)+user_cookie.get_account(a_1).daily_cash.set_index('date').cash

    @property
    def latest_cash(self):
        'return the lastest cash 可用资金'
        return self.cash[-1]

    @property
    def current_time(self):
        'return current time (in backtest/real environment)'
        return self._currenttime

    def hold_table(self, datetime=None):
        "到某一个时刻的持仓 如果给的是日期,则返回当日开盘前的持仓"
        if datetime is None:
            return self.history_table.set_index('datetime').sort_index().groupby('code').amount.sum().sort_index()
        else:
            return self.history_table.set_index('datetime').sort_index().loc[:datetime].groupby('code').amount.sum().sort_index()

    def hold_price(self, datetime=None):
        "计算持仓成本  如果给的是日期,则返回当日开盘前的持仓"
        def weights(x):
            if sum(x['amount']) != 0:
                return np.average(x['price'], weights=x['amount'], returned=True)
            else:
                return (0, 0)
        if datetime is None:
            return self.history_table.set_index('datetime').sort_index().groupby('code').apply(weights)
        else:
            return self.history_table.set_index('datetime').sort_index().loc[:datetime].groupby('code').apply(weights)

    def reset_assets(self, init_assets=None):
        'reset_history/cash/'
        self.sell_available = {}
        self.history = []
        self.init_assets = init_assets
        self.cash = [self.init_assets]
        self.cash_available = self.cash[-1]  # 在途资金

    def receive_deal(self, message):
        """
        用于更新账户
        update history and cash
        :param message:
        :return:
        """
        if message['header']['status'] is TRADE_STATUS.SUCCESS:
            trade_amount = float(float(message['body']['order']['price']) *
                                 float(message['body']['order']['amount']) * message['body']['order']['towards'] +
                                 float(message['body']['fee']['commission']) +
                                 float(message['body']['fee']['tax']))

            if self.cash[-1] > trade_amount:
                self.time_index.append(
                    str(message['body']['order']['datetime']))
                self.history.append(
                    [str(message['body']['order']['datetime']), str(message['body']['order']['code']),
                     float(message['body']['order']['price']), int(message['body']['order']['towards']) *
                     float(message['body']['order']['amount']), str(
                        message['header']['order_id']), str(message['header']['trade_id']), str(self.account_cookie),
                     float(message['body']['fee']['commission']), float(message['body']['fee']['tax'])])
                self.cash.append(self.cash[-1]-trade_amount)
                self.cash_available = self.cash[-1]
                # 资金立刻结转
            else:
                print(message)
                print(self.cash[-1])
<<<<<<< HEAD

=======
                
>>>>>>> d5b3e1d6
                self.cash_available = self.cash[-1]
                print('NOT ENOUGH MONEY FOR {}'.format(message['body']['order']))
        return self.message

    def send_order(self, code=None, amount=None, time=None, towards=None, price=None, money=None, order_model=None, amount_model=None):
        """
        ATTENTION CHANGELOG 1.0.28
        修改了Account的send_order方法, 区分按数量下单和按金额下单两种方式

        - AMOUNT_MODEL.BY_PRICE ==> AMOUNT_MODEL.BY_MONEY # 按金额下单
        - AMOUNT_MODEL.BY_AMOUNT # 按数量下单

        在按金额下单的时候,应给予 money参数
        在按数量下单的时候,应给予 amount参数

        python code:
        Account=QA.QA_Account()

        Order_bymoney=Account.send_order(code='000001',
                                        price=11,
                                        money=0.3*Account.cash_available,
                                        time='2018-05-09',
                                        towards=QA.ORDER_DIRECTION.BUY,
                                        order_model=QA.ORDER_MODEL.MARKET,
                                        amount_model=QA.AMOUNT_MODEL.BY_MONEY
                                        )

        Order_byamount=Account.send_order(code='000001',
                                        price=11,
                                        amount=100,
                                        time='2018-05-09',
                                        towards=QA.ORDER_DIRECTION.BUY,
                                        order_model=QA.ORDER_MODEL.MARKET,
                                        amount_model=QA.AMOUNT_MODEL.BY_AMOUNT
                                        )

        :param code:
        :param amount:
        :param time:
        :param towards:
        :param price:
        :param money:
        :param order_model:
        :param amount_model:
        :return:
        """

        assert code is not None and time is not None and towards is not None and order_model is not None and amount_model is not None

        flag = False
        date = str(time)[0:10] if len(str(time)) == 19 else str(time)
        time = str(time) if len(
            str(time)) == 19 else '{} 09:31:00'.format(str(time)[0:10])
        # BY_MONEY :: amount --钱 如10000元  因此 by_money里面 需要指定价格,来计算实际的股票数
        # by_amount :: amount --股数 如10000股

        amount = amount if amount_model is AMOUNT_MODEL.BY_AMOUNT else int(
            money / (price*(1+self.commission_coeff)))

        money = amount * price * \
            (1+self.commission_coeff) if amount_model is AMOUNT_MODEL.BY_AMOUNT else money

        # amount_model = AMOUNT_MODEL.BY_AMOUNT
        if int(towards) > 0:
            # 是买入的情况(包括买入.买开.买平)
            if self.cash_available >= money:
                self.cash_available -= money
                if self.market_type is MARKET_TYPE.STOCK_CN:  # 如果是股票 买入的时候有100股的最小限制
                    amount = int(amount / 100) * 100
                flag = True
            else:
                print('可用资金不足')
        elif int(towards) < 0:

            if self.sell_available.get(code, 0) >= amount:
                self.sell_available[code] -= amount
                flag = True
            elif self.allow_sellopen:
                if self.cash_available > money:  # 卖空的市值小于现金
                    flag = True
            else:
                print('资金股份不足/不允许卖空开仓')

        if flag and amount > 0:
            _order = QA_Order(user_cookie=self.user_cookie, strategy=self.strategy_name, frequence=self.frequence,
                              account_cookie=self.account_cookie, code=code, market_type=self.market_type,
                              date=date, datetime=time, sending_time=time, callback=self.receive_deal,
                              amount=amount, price=price, order_model=order_model, towards=towards, money=money,
                              amount_model=amount_model, commission_coeff=self.commission_coeff, tax_coeff=self.tax_coeff)  # init
            self.orders.insert_order(_order)  # order状态存储
            return _order
        else:
            print('ERROR : amount=0')
            return False

    def settle(self):
        '同步可用资金/可卖股票'

        self.sell_available = self.hold

    def on_bar(self, event):
        'while updating the market data'
        print(event.market_data)

    def on_tick(self, event):
        'on tick event'
        pass

    def from_message(self, message):
        """resume the account from standard message
        这个是从数据库恢复账户时需要的"""
        self.account_cookie = message.get('account_cookie', None)
        self.portfolio_cookie = message.get('portfolio_cookie', None)
        self.user_cookie = message.get('user_cookie', None)
        self.broker = message.get('broker', None)
        self.market_type = message.get('market_type', None)
        self.strategy_name = message.get('strategy_name', None)
        self._currenttime = message.get('current_time', None)
        self.allow_sellopen = message.get('allow_sellopen', False)
        self.allow_t0 = message.get('allow_t0', False)
        self.margin_level = message.get('margin_level', False)
        self.init_assets = message['init_assets']
        self.commission_coeff = message.get('commission_coeff', 0.00015)
        self.tax_coeff = message.get('tax_coeff', 0.0015)
        self.history = message['history']
        self.cash = message['cash']
        self.time_index = message['trade_index']
        self.running_time = message.get('running_time', None)
        self.settle()
        return self

    @property
    def table(self):
        """
        打印出account的内容
        """
        return pd.DataFrame([self.message, ]).set_index('account_cookie', drop=False).T

    def run(self, event):
        '''
        这个方法是被 QA_ThreadEngine 处理队列时候调用的， QA_Task 中 do 方法调用 run （在其它线程中）
        'QA_WORKER method 重载'
        :param event:  事件类型 QA_Event
        :return: None
        '''
        if event.event_type is ACCOUNT_EVENT.SETTLE:
            self.settle()

        elif event.event_type is ACCOUNT_EVENT.UPDATE:
            self.receive_deal(event.message)
        elif event.event_type is ACCOUNT_EVENT.MAKE_ORDER:
            """generate order
            if callback callback the order
            if not return back the order
            """
            data = self.send_order(code=event.code, amount=event.amount, time=event.time,
                                   amount_model=event.amount_model, towards=event.towards,
                                   price=event.price, order_model=event.order_model)
            if event.callback:
                event.callback(data)
            else:
                return data
        elif event.event_type is ENGINE_EVENT.UPCOMING_DATA:
            """update the market_data
            1. update the inside market_data struct
            2. tell the on_bar methods
            """
            self._currenttime = event.market_data.datetime[-1]
            if self.market_data is None:
                self.market_data = event.market_data
            else:
                self.market_data = self.market_data + event.market_data
            self.on_bar(event)

            if event.callback:
                event.callback(event)

    def save(self):
        """
        存储账户信息
        """
        save_account(self.message)

    def change_cash(self, money):
        """
        外部操作|高危|
        """
        res = self.cash[-1]+money
        if res >= 0:
            # 高危操作
            self.cash[-1] = res

    def get_orders(self, if_today=True):
        """
        返回当日委托/历史委托
        """
        # self.orders.get_orders.
        self.orders.queue
        pass


class Account_handler():
    def __init__(self):
        pass

    def get_account(self, message):
        pass


if __name__ == '__main__':
    account = QA_Account()
    # 创建一个account账户<|MERGE_RESOLUTION|>--- conflicted
+++ resolved
@@ -295,13 +295,7 @@
             else:
                 print(message)
                 print(self.cash[-1])
-<<<<<<< HEAD
-
-=======
-                
->>>>>>> d5b3e1d6
                 self.cash_available = self.cash[-1]
-                print('NOT ENOUGH MONEY FOR {}'.format(message['body']['order']))
         return self.message
 
     def send_order(self, code=None, amount=None, time=None, towards=None, price=None, money=None, order_model=None, amount_model=None):
@@ -439,12 +433,7 @@
         return pd.DataFrame([self.message, ]).set_index('account_cookie', drop=False).T
 
     def run(self, event):
-        '''
-        这个方法是被 QA_ThreadEngine 处理队列时候调用的， QA_Task 中 do 方法调用 run （在其它线程中）
-        'QA_WORKER method 重载'
-        :param event:  事件类型 QA_Event
-        :return: None
-        '''
+        'QA_WORKER method'
         if event.event_type is ACCOUNT_EVENT.SETTLE:
             self.settle()
 
