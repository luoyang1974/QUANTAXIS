# coding:utf-8
#
# The MIT License (MIT)
#
# Copyright (c) 2016-2017 yutiansut/QUANTAXIS
#
# Permission is hereby granted, free of charge, to any person obtaining a copy
# of this software and associated documentation files (the "Software"), to deal
# in the Software without restriction, including without limitation the rights
# to use, copy, modify, merge, publish, distribute, sublicense, and/or sell
# copies of the Software, and to permit persons to whom the Software is
# furnished to do so, subject to the following conditions:
#
# The above copyright notice and this permission notice shall be included in all
# copies or substantial portions of the Software.
#
# THE SOFTWARE IS PROVIDED "AS IS", WITHOUT WARRANTY OF ANY KIND, EXPRESS OR
# IMPLIED, INCLUDING BUT NOT LIMITED TO THE WARRANTIES OF MERCHANTABILITY,
# FITNESS FOR A PARTICULAR PURPOSE AND NONINFRINGEMENT. IN NO EVENT SHALL THE
# AUTHORS OR COPYRIGHT HOLDERS BE LIABLE FOR ANY CLAIM, DAMAGES OR OTHER
# LIABILITY, WHETHER IN AN ACTION OF CONTRACT, TORT OR OTHERWISE, ARISING FROM,
# OUT OF OR IN CONNECTION WITH THE SOFTWARE OR THE USE OR OTHER DEALINGS IN THE
# SOFTWARE.

import concurrent
import datetime
from concurrent.futures import ProcessPoolExecutor, ThreadPoolExecutor

import pandas as pd
import pymongo

from QUANTAXIS.QAFetch import QA_fetch_get_stock_block
from QUANTAXIS.QAFetch.QATdx import (QA_fetch_get_index_day,
                                     QA_fetch_get_index_min,
                                     QA_fetch_get_stock_day,
                                     QA_fetch_get_stock_info,
                                     QA_fetch_get_stock_list,
                                     QA_fetch_get_stock_min,
                                     QA_fetch_get_stock_transaction,
                                     QA_fetch_get_stock_xdxr, select_best_ip)
from QUANTAXIS.QAFetch.QATushare import QA_fetch_get_stock_time_to_market
from QUANTAXIS.QAUtil import (QA_Setting, QA_util_get_real_date,
                              QA_util_log_info, QA_util_to_json_from_pandas,
                              trade_date_sse)

# ip=select_best_ip()


def now_time():
    return str(QA_util_get_real_date(str(datetime.date.today() - datetime.timedelta(days=1)), trade_date_sse, -1)) + ' 15:00:00' if datetime.datetime.now().hour < 15 else str(QA_util_get_real_date(str(datetime.date.today()), trade_date_sse, -1)) + ' 15:00:00'


def QA_SU_save_stock_day(client=QA_Setting.client):
    stock_list = QA_fetch_get_stock_time_to_market()
    coll_stock_day = client.quantaxis.stock_day
    coll_stock_day.create_index(
        [("code", pymongo.ASCENDING), ("date_stamp", pymongo.ASCENDING)])
    err = []

    def __saving_work(code, coll_stock_day):
        try:
            QA_util_log_info(
                '##JOB01 Now Saving STOCK_DAY==== %s' % (str(code)))

            ref = coll_stock_day.find({'code': str(code)[0:6]})
            end_date = str(now_time())[0:10]
            if ref.count() > 0:
                    # 加入这个判断的原因是因为如果股票是刚上市的 数据库会没有数据 所以会有负索引问题出现

                start_date = ref[ref.count() - 1]['date']
            else:
                start_date = '1990-01-01'
            QA_util_log_info(' UPDATE_STOCK_DAY \n Trying updating %s from %s to %s' %
                             (code, start_date, end_date))
            if start_date != end_date:
                coll_stock_day.insert_many(
                    QA_util_to_json_from_pandas(
                        QA_fetch_get_stock_day(str(code), start_date, end_date, '00')[1::]))
        except:
            err.append(str(code))
    for item in range(len(stock_list)):
        QA_util_log_info('The %s of Total %s' %
                         (item, len(stock_list)))
        QA_util_log_info('DOWNLOAD PROGRESS %s ' % str(
            float(item / len(stock_list) * 100))[0:4] + '%')

        __saving_work(stock_list.index[item], coll_stock_day)
    if len(err) < 1:
        QA_util_log_info('SUCCESS')
    else:
        QA_util_log_info('ERROR CODE \n ')
        QA_util_log_info(err)



def QA_SU_save_stock_xdxr(client=QA_Setting.client):
    client.quantaxis.drop_collection('stock_xdxr')
    stock_list = QA_fetch_get_stock_time_to_market()
    coll = client.quantaxis.stock_xdxr
    coll.create_index([('code', pymongo.ASCENDING),
                         ('date', pymongo.ASCENDING)])
    err = []

    def __saving_work(code, coll):
        QA_util_log_info('##JOB02 Now Saving XDXR INFO ==== %s' % (str(code)))
        try:
            coll.insert_many(
                QA_util_to_json_from_pandas(
                    QA_fetch_get_stock_xdxr(str(code))))

        except:
<<<<<<< HEAD
            err.append(str(code))            
    for i_ in range(len(stock_list)):
        #__saving_work('000001')
        QA_util_log_info('The %s of Total %s' % (i_, len(stock_list)))
        QA_util_log_info('DOWNLOAD PROGRESS %s ' % str(float(i_ / len(stock_list) * 100))[0:4] + '%')
=======
            err.append(str(code))
    for i_ in range(len(stock_list)):
        #__saving_work('000001')
        QA_util_log_info('The %s of Total %s' % (i_, len(stock_list)))
        QA_util_log_info('DOWNLOAD PROGRESS %s ' % str(
            float(i_ / len(stock_list) * 100))[0:4] + '%')
>>>>>>> 0b17e65f
        __saving_work(stock_list.index[i_], coll)
    if len(err) < 1:
        QA_util_log_info('SUCCESS')
    else:
<<<<<<< HEAD
        try_code=err
        err=[]
        QA_util_log_info('Try to get stock xdxr info in erro list! \n')
        for i__ in range(len(try_code)):         
            QA_util_log_info('The %s of Total %s' % (i__, len(try_code)))
            QA_util_log_info('DOWNLOAD PROGRESS %s ' % str(float(i__ / len(try_code) * 100))[0:4] + '%')
            __saving_work(try_code[i__], coll)
        if len(err) < 1:
            QA_util_log_info('SUCCESS')
        else:
            QA_util_log_info('ERROR CODE \n ')
            QA_util_log_info(err)
=======
        QA_util_log_info('ERROR CODE \n ')
        QA_util_log_info(err)
>>>>>>> 0b17e65f


def QA_SU_save_stock_min(client=QA_Setting.client):
    stock_list = QA_fetch_get_stock_time_to_market()
    coll = client.quantaxis.stock_min
    coll.create_index([('code', pymongo.ASCENDING), ('time_stamp',
                                                       pymongo.ASCENDING), ('date_stamp', pymongo.ASCENDING)])
    err = []

    def __saving_work(code, coll):
        QA_util_log_info('##JOB03 Now Saving STOCK_MIN ==== %s' % (str(code)))
        try:
            for type in ['1min', '5min', '15min', '30min', '60min']:
                ref_ = coll.find(
                    {'code': str(code)[0:6], 'type': type})
                end_time = str(now_time())[0:19]
                if ref_.count() > 0:
                    start_time = ref_[ref_.count() - 1]['datetime']
                else:
                    start_time = '2015-01-01'
                QA_util_log_info(
                    '##JOB03.%s Now Saving %s from %s to %s ==%s ' % (['1min', '5min', '15min', '30min', '60min'].index(type), str(code), start_time, end_time, type))
                if start_time != end_time:
                    __data = QA_fetch_get_stock_min(
                        str(code), start_time, end_time, type)
                    if len(__data) > 1:
                        coll.insert_many(
                            QA_util_to_json_from_pandas(__data[1::]))

        except Exception as e:
            QA_util_log_info(e)

            err.append(code)

    executor = ThreadPoolExecutor(max_workers=4)
    #executor.map((__saving_work, stock_list.index[i_], coll),URLS)
    res = {executor.submit(
        __saving_work, stock_list.index[i_], coll) for i_ in range(len(stock_list))}
    count = 0
    for i_ in concurrent.futures.as_completed(res):
        QA_util_log_info('The %s of Total %s' % (count, len(stock_list)))
        QA_util_log_info('DOWNLOAD PROGRESS %s ' % str(
            float(count / len(stock_list) * 100))[0:4] + '%')
        count = count + 1
    if len(err) < 1:
        QA_util_log_info('SUCCESS')
    else:
        QA_util_log_info('ERROR CODE \n ')
        QA_util_log_info(err)


def QA_SU_save_index_day(client=QA_Setting.client):
    __index_list = QA_fetch_get_stock_list('index')
    coll = client.quantaxis.index_day
    coll.create_index([('code', pymongo.ASCENDING),
                         ('date_stamp', pymongo.ASCENDING)])
    err = []

    def __saving_work(code, coll):

        try:

            ref_ = coll.find({'code': str(code)[0:6]})
            end_time = str(now_time())[0:10]
            if ref_.count() > 0:
                start_time = ref_[ref_.count() - 1]['date']
            else:
                start_time = '1990-01-01'

            QA_util_log_info('##JOB04 Now Saving INDEX_DAY==== \n Trying updating %s from %s to %s' %
                             (code, start_time, end_time))

            if start_time != end_time:
                coll.insert_many(
                    QA_util_to_json_from_pandas(
                        QA_fetch_get_index_day(str(code), start_time, end_time)[1::]))
        except:
            err.append(str(code))
    for i_ in range(len(__index_list)):
        #__saving_work('000001')
        QA_util_log_info('The %s of Total %s' % (i_, len(__index_list)))
        QA_util_log_info('DOWNLOAD PROGRESS %s ' % str(
            float(i_ / len(__index_list) * 100))[0:4] + '%')
        __saving_work(__index_list.index[i_][0], coll)
    if len(err) < 1:
        QA_util_log_info('SUCCESS')
    else:
        QA_util_log_info('ERROR CODE \n ')
        QA_util_log_info(err)

def QA_SU_save_index_min(client=QA_Setting.client):
    __index_list = QA_fetch_get_stock_list('index')
    coll = client.quantaxis.index_min
    coll.create_index([('code', pymongo.ASCENDING), ('time_stamp',
                                                       pymongo.ASCENDING), ('date_stamp', pymongo.ASCENDING)])
    err = []

    def __saving_work(code, coll):

        QA_util_log_info('##JOB05 Now Saving Index_MIN ==== %s' % (str(code)))
        try:

            for type in ['1min', '5min', '15min', '30min', '60min']:
                ref_ = coll.find(
                    {'code': str(code)[0:6], 'type': type})
                end_time = str(now_time())[0:19]
                if ref_.count() > 0:
                    start_time = ref_[ref_.count() - 1]['datetime']
                else:
                    start_time = '2015-01-01'
                QA_util_log_info(
                    '##JOB05.%s Now Saving %s from %s to %s ==%s ' % (['1min', '5min', '15min', '30min', '60min'].index(type), str(code), start_time, end_time, type))
                if start_time != end_time:
                    __data = QA_fetch_get_index_min(
                        str(code), start_time, end_time, type)
                    if len(__data) > 1:
                        coll.insert_many(
                            QA_util_to_json_from_pandas(__data[1::]))

        except:
            err.append(code)

    executor = ThreadPoolExecutor(max_workers=4)

    res = {executor.submit(
        __saving_work, __index_list.index[i_][0], coll) for i_ in range(len(__index_list))}  # multi index ./.
    count = 0
    for i_ in concurrent.futures.as_completed(res):
        QA_util_log_info('The %s of Total %s' % (count, len(__index_list)))
        QA_util_log_info('DOWNLOAD PROGRESS %s ' % str(
            float(count / len(__index_list) * 100))[0:4] + '%')
        count = count + 1
    if len(err) < 1:
        QA_util_log_info('SUCCESS')
    else:
        QA_util_log_info('ERROR CODE \n ')
        QA_util_log_info(err)


def QA_SU_save_etf_day(client=QA_Setting.client):
    __index_list = QA_fetch_get_stock_list('etf')
    coll = client.quantaxis.index_day
    coll.create_index([('code', pymongo.ASCENDING),
                         ('date_stamp', pymongo.ASCENDING)])
    err = []

    def __saving_work(code, coll):

        try:

            ref_ = coll.find({'code': str(code)[0:6]})
            end_time = str(now_time())[0:10]
            if ref_.count() > 0:
                start_time = ref_[ref_.count() - 1]['date']
            else:
                start_time = '1990-01-01'

            QA_util_log_info('##JOB06 Now Saving ETF_DAY==== \n Trying updating %s from %s to %s' %
                             (code, start_time, end_time))

            if start_time != end_time:
                coll.insert_many(
                    QA_util_to_json_from_pandas(
                        QA_fetch_get_index_day(str(code), start_time, end_time)[1::]))
        except:
            err.append(str(code))
    for i_ in range(len(__index_list)):
        #__saving_work('000001')
        QA_util_log_info('The %s of Total %s' % (i_, len(__index_list)))
        QA_util_log_info('DOWNLOAD PROGRESS %s ' % str(
            float(i_ / len(__index_list) * 100))[0:4] + '%')
        __saving_work(__index_list.index[i_][0], coll)
    if len(err) < 1:
        QA_util_log_info('SUCCESS')
    else:
        QA_util_log_info('ERROR CODE \n ')
        QA_util_log_info(err)



def QA_SU_save_etf_min(client=QA_Setting.client):
    __index_list = QA_fetch_get_stock_list('etf')
    coll = client.quantaxis.index_min
    coll.create_index([('code', pymongo.ASCENDING), ('time_stamp',
                                                       pymongo.ASCENDING), ('date_stamp', pymongo.ASCENDING)])
    err = []

    def __saving_work(code, coll):

        QA_util_log_info('##JOB07 Now Saving ETF_MIN ==== %s' % (str(code)))
        try:

            for type in ['1min', '5min', '15min', '30min', '60min']:
                ref_ = coll.find(
                    {'code': str(code)[0:6], 'type': type})
                end_time = str(now_time())[0:19]
                if ref_.count() > 0:
                    start_time = ref_[ref_.count() - 1]['datetime']
                else:
                    start_time = '2015-01-01'
                QA_util_log_info(
                    '##JOB07.%s Now Saving %s from %s to %s ==%s ' % (['1min', '5min', '15min', '30min', '60min'].index(type), str(code), start_time, end_time, type))
                if start_time != end_time:
                    __data = QA_fetch_get_index_min(
                        str(code), start_time, end_time, type)
                    if len(__data) > 1:
                        coll.insert_many(
                            QA_util_to_json_from_pandas(__data[1::]))

        except:
            err.append(code)

    executor = ThreadPoolExecutor(max_workers=4)

    res = {executor.submit(
        __saving_work, __index_list.index[i_][0], coll) for i_ in range(len(__index_list))}  # multi index ./.
    count = 0
    for i_ in concurrent.futures.as_completed(res):
        QA_util_log_info('The %s of Total %s' % (count, len(__index_list)))
        QA_util_log_info('DOWNLOAD PROGRESS %s ' % str(
            float(count / len(__index_list) * 100))[0:4] + '%')
        count = count + 1
    if len(err) < 1:
        QA_util_log_info('SUCCESS')
    else:
        QA_util_log_info('ERROR CODE \n ')
        QA_util_log_info(err)



def QA_SU_save_stock_list(client=QA_Setting.client):
    client.quantaxis.drop_collection('stock_list')
    coll = client.quantaxis.stock_list
    coll.create_index('code')
    err = []

    try:
        QA_util_log_info('##JOB08 Now Saving STOCK_LIST ====')
        coll.insert_many(QA_util_to_json_from_pandas(
            QA_fetch_get_stock_list()))
    except:
        pass


def QA_SU_save_stock_block(client=QA_Setting.client):
    client.quantaxis.drop_collection('stock_block')
    coll = client.quantaxis.stock_block
    coll.create_index('code')
    err = []
    try:
        QA_util_log_info('##JOB09 Now Saving STOCK_BlOCK ====')
        coll.insert_many(QA_util_to_json_from_pandas(
            QA_fetch_get_stock_block('tdx')))
        coll.insert_many(QA_util_to_json_from_pandas(
            QA_fetch_get_stock_block('ths')))
    except:
        pass


def QA_SU_save_stock_info(client=QA_Setting.client):
    client.quantaxis.drop_collection('stock_info')
    stock_list = QA_fetch_get_stock_time_to_market()
    coll = client.quantaxis.stock_info
    coll.create_index('code')
    err = []

    def __saving_work(code, coll):
        QA_util_log_info(
            '##JOB010 Now Saving STOCK INFO ==== %s' % (str(code)))
        try:
            coll.insert_many(
                QA_util_to_json_from_pandas(
                    QA_fetch_get_stock_info(str(code))))

        except:
            err.append(str(code))
    for i_ in range(len(stock_list)):
        #__saving_work('000001')
        QA_util_log_info('The %s of Total %s' % (i_, len(stock_list)))
        QA_util_log_info('DOWNLOAD PROGRESS %s ' % str(
            float(i_ / len(stock_list) * 100))[0:4] + '%')
        __saving_work(stock_list.index[i_], coll)
    if len(err) < 1:
        QA_util_log_info('SUCCESS')
    else:
        QA_util_log_info('ERROR CODE \n ')
        QA_util_log_info(err)



def QA_SU_save_stock_transaction(client=QA_Setting.client):
    stock_list = QA_fetch_get_stock_time_to_market()
    coll = client.quantaxis.stock_transaction
    coll.create_index('code')
    err = []

    def __saving_work(code):
        QA_util_log_info(
            '##JOB10 Now Saving STOCK_TRANSACTION ==== %s' % (str(code)))
        try:
            coll.insert_many(
                QA_util_to_json_from_pandas(
                    QA_fetch_get_stock_transaction(str(code), str(stock_list[code]), str(now_time())[0:10])))
        except:
            err.append(str(code))
    for i_ in range(len(stock_list)):
        #__saving_work('000001')
        QA_util_log_info('The %s of Total %s' % (i_, len(stock_list)))
        QA_util_log_info('DOWNLOAD PROGRESS %s ' % str(
            float(i_ / len(stock_list) * 100))[0:4] + '%')
        __saving_work(stock_list.index[i_])
    if len(err) < 1:
        QA_util_log_info('SUCCESS')
    else:
        QA_util_log_info('ERROR CODE \n ')
        QA_util_log_info(err)


if __name__ == '__main__':
    # QA_SU_save_stock_day()
    # QA_SU_save_stock_xdxr()
    # QA_SU_save_stock_min()
    # QA_SU_save_stock_transaction()
    # QA_SU_save_index_day()
    # QA_SU_save_stock_list()
    # QA_SU_save_index_min()
    pass<|MERGE_RESOLUTION|>--- conflicted
+++ resolved
@@ -109,25 +109,18 @@
                     QA_fetch_get_stock_xdxr(str(code))))
 
         except:
-<<<<<<< HEAD
-            err.append(str(code))            
+
+            err.append(str(code))
     for i_ in range(len(stock_list)):
         #__saving_work('000001')
         QA_util_log_info('The %s of Total %s' % (i_, len(stock_list)))
-        QA_util_log_info('DOWNLOAD PROGRESS %s ' % str(float(i_ / len(stock_list) * 100))[0:4] + '%')
-=======
-            err.append(str(code))
-    for i_ in range(len(stock_list)):
-        #__saving_work('000001')
-        QA_util_log_info('The %s of Total %s' % (i_, len(stock_list)))
         QA_util_log_info('DOWNLOAD PROGRESS %s ' % str(
             float(i_ / len(stock_list) * 100))[0:4] + '%')
->>>>>>> 0b17e65f
         __saving_work(stock_list.index[i_], coll)
     if len(err) < 1:
         QA_util_log_info('SUCCESS')
     else:
-<<<<<<< HEAD
+
         try_code=err
         err=[]
         QA_util_log_info('Try to get stock xdxr info in erro list! \n')
@@ -140,10 +133,7 @@
         else:
             QA_util_log_info('ERROR CODE \n ')
             QA_util_log_info(err)
-=======
-        QA_util_log_info('ERROR CODE \n ')
-        QA_util_log_info(err)
->>>>>>> 0b17e65f
+
 
 
 def QA_SU_save_stock_min(client=QA_Setting.client):
