--- conflicted
+++ resolved
@@ -35,19 +35,12 @@
 from QUANTAXIS.QABacktest.QAAnalysis import QA_backtest_analysis_backtest
 from QUANTAXIS.QAUtil import QA_util_log_info, QA_Setting, QA_util_mongo_initial
 from QUANTAXIS.QASU.main import (QA_SU_save_stock_list, QA_SU_save_stock_min, QA_SU_save_stock_xdxr,
-<<<<<<< HEAD
                        QA_SU_save_stock_block, QA_SU_save_stock_info,QA_SU_save_stock_info_tushare,
                        QA_SU_save_stock_day, QA_SU_save_index_day, QA_SU_save_index_min,
                        QA_SU_save_etf_day, QA_SU_save_etf_min)
 from QUANTAXIS.QASU.save_binance import QA_SU_save_binance_symbol, QA_SU_save_binance_1hour, \
                         QA_SU_save_binance_1day, QA_SU_save_binance_1min, QA_SU_save_binance
-=======
-                                 QA_SU_save_stock_block, QA_SU_save_stock_info, QA_SU_save_stock_info_tushare,
-                                 QA_SU_save_stock_day, QA_SU_save_index_day, QA_SU_save_index_min, QA_SU_save_financialfiles,
-                                 QA_SU_save_etf_day, QA_SU_save_etf_min)
-from QUANTAXIS.QASU.save_binance import QA_SU_save_symbols, QA_SU_save_binance_1hour, \
-    QA_SU_save_binance_1day, QA_SU_save_binance_1min
->>>>>>> 26faaeaf
+
 
 
 # 东方财富爬虫
@@ -261,25 +254,16 @@
                 QA_SU_save_stock_block('tdx')
                 # QA_SU_save_stock_info('tdx')
             elif len(arg) == 1 and arg[0] == "binance":
-<<<<<<< HEAD
                 QA_SU_save_binance_symbol()
                 QA_SU_save_binance_1day()
-=======
-                QA_SU_save_symbols()
->>>>>>> 26faaeaf
                 QA_SU_save_binance_1hour()
                 QA_SU_save_binance_1day()
                 QA_SU_save_binance_1min()
-<<<<<<< HEAD
             elif len(arg) == 2 and arg[0] == "binance":
                 frequency = arg[1]
                 QA_SU_save_binance(frequency)
             elif len(arg) == 1 and arg[0] == "huobi":
                 pass
-=======
-            elif len(arg) == 1 and arg[0] == "financialfiles":
-                QA_SU_save_financialfiles()
->>>>>>> 26faaeaf
             else:
                 for i in arg:
                     if i == 'insert_user':
