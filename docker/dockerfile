--- conflicted
+++ resolved
@@ -6,11 +6,7 @@
 # Update QUANTAXIS
 
 RUN cd /home/quantaxis && git pull && pip install -e .
-<<<<<<< HEAD
-# 
-=======
 
->>>>>>> 2b57169d
 
 # RUN cd /root && nohup sh ./startmongod.sh &
 #RUN cd /root/quantaxis/QUANTAXIS_Webkit/backend && forever start ./bin/www
