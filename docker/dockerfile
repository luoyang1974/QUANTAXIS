--- conflicted
+++ resolved
@@ -3,19 +3,10 @@
 MAINTAINER yutiansut 'yutiansut@qq.com'
 
 
-
-<<<<<<< HEAD
-
 # Update QUANTAXIS
 
 RUN cd /home/quantaxis && git pull
 RUN pip install -e .
-=======
-# update QUANTAXIS
-RUN cd /QUANTAXIS && git pull
-RUN python3.6 -m pip install -e .
->>>>>>> 1aaa0399
-# 
 
 # RUN cd /root && nohup sh ./startmongod.sh &
 # RUN cd /root/quantaxis/QUANTAXIS_Webkit/backend && forever start ./bin/www
