--- conflicted
+++ resolved
@@ -83,12 +83,10 @@
 3. market_preset 增加基础函数支持 get_exchange, get_name等
 4. QA_USER 完善, 增加订阅策略和积分系统
 5. 删除QADataStruct_min类中的 high_limit/low_limit, 修复daystruct的nextdayhighlimit字段
-<<<<<<< HEAD
 6. 增加tusharepro部分数据到postgresql的储存和调取方式
-=======
-6. QATTSBroker发布
-
->>>>>>> f0a0cbe2
+7. QATTSBroker发布
+
+
 ## 1.2.7
 
 迁移目录:
