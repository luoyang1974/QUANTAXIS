--- conflicted
+++ resolved
@@ -47,9 +47,6 @@
 
 1. QA_DataStruct_Indicator 类增加 ```groupby``` 函数和  ```add_func```函数 ,用法和QA_DataStruct_xxxx_DAY/MIN 一致
 2. QA_DataStruct_Block 增加两个视图 ```view_code``` 和 ```view_block```
-<<<<<<< HEAD
-3. 添加了 save option_day 保存50etf期权的命令到数据库中
-=======
 3. QA_DataStruct_xxx_Day/Min 增加一个 ```fast_moving(pct)``` 函数, 用于表达bar的快速涨跌幅(返回series)
 4. QA_Data 增加一个 QA_DataStruct_Series() 类, 用于分析行情的series数据
 5. QA_DataStruct_Block 重写, 改成Multiindex驱动的数据格式
@@ -109,9 +106,9 @@
     ```
 7. 修复了save financialfiles的代码
 8. 修复了QAWEB在非windows机器上的bug
-
-
->>>>>>> b4a016e5
+9. 添加了 save option_day 保存50etf期权的命令到数据库中
+
+
 
 ## 1.0.61 
 
