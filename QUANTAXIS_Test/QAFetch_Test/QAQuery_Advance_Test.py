--- conflicted
+++ resolved
@@ -4,11 +4,10 @@
 # Copyright (c) 2016-2018 yutiansut/QUANTAXIS
 #
 # Author:           604829050@qq.com
-# Date:             2018-06-05
+# Date:             2018-05-11
 # Description:      Unit test for the fetch data
 
 import unittest
-
 
 import fnmatch
 import os
@@ -21,12 +20,12 @@
 
 
 
+from QUANTAXIS import *;
 import sqlite3
 import tushare as QATs
-
-from QUANTAXIS import *
 #from QUANTAXIS.QASU.main import (QA_SU_save_stock_list)
-from QUANTAXIS.QASU.main import select_save_engine
+from QUANTAXIS.QASU.main import (select_save_engine)
+
 
 
 class Test_Query_Advance(unittest.TestCase):
@@ -110,15 +109,6 @@
 
 
     def setUp(self):
-<<<<<<< HEAD
-=======
-
-        # mac or linux 可以使用wine 来运行 ， 需要指定字符集防止乱码
-        # env LC_ALL=zh_CN.UTF-8 wine instjd_1000.exe
-        #
-        #设置 钱龙金典 数据下载目录 http://download2.ql18.com.cn/download/software/instjd_1000.exe
-        self.strQianLong_QLDATA_ = '/Users/jerryw/.wine/drive_c/qianlong/jindian/QLDATA'
->>>>>>> 050cda2a
 
         #替换 运行环境下本地路径
         self.strQianLong_QLDATA_ = '/Users/jerryw/.wine/drive_c/qianlong/jindian/QLDATA/'
@@ -142,7 +132,6 @@
         #读取数据
         #写到sqllite
 
-<<<<<<< HEAD
         # current_dir = os.path.curdir
         # curdir= os.path.dirname(current_dir)
         #
@@ -185,22 +174,6 @@
 
                 iCount = iCount + 1
         print("\n😇读取数据完成")
-=======
-        for file in os.listdir(self.strQianLong_SHASE_day):
-            if fnmatch.fnmatch(file, '*.day'):
-                print(file)
-                
-        print(" ")
-
-        #self.stock_list = QA_fetch_stock_list_adv()
-        # print(self.stock_list)
-
-        #stock_list_items = [item for item in collections.find()];
-        # if stock_list_items is None:
-        #    print("💢 Error QA_fetch_stock_list_adv return None, maybe the DATABASE.stock_list have no DATA!")
-        #    return None
-
->>>>>>> 050cda2a
         pass
 
     def tearDown(self):
@@ -208,18 +181,10 @@
         pass
 
     def test_QA_fetch_stock_min_adv(self):
-
         # dataStruct = QA_fetch_stock_min_adv(start='2018-05-28 00:00:00',code = '300439')
         # print("获取1分钟数据")
         # print(dataStruct)
         # #dataStruct.show()
-
-        dataStruct = QA_fetch_stock_min_adv(
-            start='2018-05-28 00:00:00', code='300439')
-        print("获取1分钟数据")
-        print(dataStruct)
-        # dataStruct.show()
-
         pass
 
     #def test_001(self):
@@ -227,16 +192,12 @@
         # df = QATs.get_stock_basics()
         # print(df)
         # print("-----------------------------------------------------------------------")
-
         #data = QA_fetch_get_stock_list(package = "tdx")
-
-        data = QA_fetch_get_stock_list(package="tdx")
-
         # print(data)
         # print("-----------------------------------------------------------------------")
 
         #engine = select_save_engine(engine="Tushare")
-        # engine.QA_SU_save_stock_list(client=DATABASE)
+        #engine.QA_SU_save_stock_list(client=DATABASE)
 
         # date = str(datetime.date.today())
         # date_stamp = QA_util_date_stamp(date)
@@ -247,13 +208,9 @@
         # coll = client.stock_list
         # coll.insert({'date': date, 'date_stamp': date_stamp,
         #              'stock': {'code': data}})
-
         #return list(df.index)
         pass
 
 
-<<<<<<< HEAD
 '''
-'''
-=======
->>>>>>> 050cda2a
+'''